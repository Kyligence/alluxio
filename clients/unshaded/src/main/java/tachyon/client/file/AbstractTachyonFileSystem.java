--- conflicted
+++ resolved
@@ -169,25 +169,13 @@
    * example the load command of the Tachyon Shell.
    */
   @Override
-<<<<<<< HEAD
-  public long loadFileInfoFromUfs(TachyonURI path, boolean recursive)
-      throws FileDoesNotExistException, IOException {
-    FileSystemMasterClient masterClient = mContext.acquireMasterClient();
-    try {
-      long fileId = masterClient.loadFileInfoFromUfs(path.getPath(), recursive);
-      LOG.info(
-          "Loaded file " + path.getPath() + " from UFS" + (recursive ? " recursively" : ""));
-=======
-  public long loadMetadata(TachyonURI path, TachyonURI ufsPath, LoadMetadataOptions options)
+  public long loadMetadata(TachyonURI path, LoadMetadataOptions options)
       throws IOException, TachyonException {
     FileSystemMasterClient masterClient = mContext.acquireMasterClient();
     try {
       long fileId =
-          masterClient.loadFileInfoFromUfs(path.getPath(), ufsPath.toString(),
-              options.isRecursive());
-      LOG.info("Loaded file " + path.getPath() + " from " + ufsPath
-          + (options.isRecursive() ? " recursively" : ""));
->>>>>>> c4cdb163
+          masterClient.loadFileInfoFromUfs(path.getPath(), options.isRecursive());
+      LOG.info("Loaded file " + path.getPath() + (options.isRecursive() ? " recursively" : ""));
       return fileId;
     } catch (FileDoesNotExistException e) {
       throw new TachyonException(e, TachyonExceptionType.FILE_DOES_NOT_EXIST);
