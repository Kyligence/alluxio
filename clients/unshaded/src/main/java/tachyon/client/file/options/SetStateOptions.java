--- conflicted
+++ resolved
@@ -15,15 +15,10 @@
 
 package tachyon.client.file.options;
 
-<<<<<<< HEAD
 import com.google.common.base.Preconditions;
 
-import tachyon.client.ClientContext;
-import tachyon.conf.TachyonConf;
 import tachyon.thrift.SetStateTOptions;
 
-=======
->>>>>>> f8143504
 public class SetStateOptions {
   public static class Builder {
     private Boolean mPinned;
