<!--
  ~ The Alluxio Open Foundation licenses this work under the Apache License, version 2.0
  ~ (the “License”). You may not use this work except in compliance with the License, which is
  ~ available at www.apache.org/licenses/LICENSE-2.0
  ~
  ~ This software is distributed on an "AS IS" basis, WITHOUT WARRANTIES OR CONDITIONS OF ANY KIND,
  ~ either express or implied, as more fully set forth in the License.
  ~
  ~ See the NOTICE file distributed with this work for information regarding copyright ownership.
  -->

<project xmlns="http://maven.apache.org/POM/4.0.0" xmlns:xsi="http://www.w3.org/2001/XMLSchema-instance" xsi:schemaLocation="http://maven.apache.org/POM/4.0.0 http://maven.apache.org/xsd/maven-4.0.0.xsd">
  <modelVersion>4.0.0</modelVersion>
  <parent>
    <groupId>org.alluxio</groupId>
    <artifactId>alluxio-core</artifactId>
<<<<<<< HEAD
    <version>1.1.0-SNAPSHOT</version>
=======
    <version>1.0.2-SNAPSHOT</version>
>>>>>>> 32551599
  </parent>
  <artifactId>alluxio-core-client</artifactId>
  <packaging>jar</packaging>
  <name>Alluxio Core - Client</name>
  <description>Client of Alluxio core</description>

  <properties>
    <!-- These need to be defined here as well as in the parent pom so that mvn can run
         properly from sub-project directories -->
    <license.header.path>${project.parent.parent.basedir}/build/license/</license.header.path>
    <checkstyle.path>${project.parent.parent.basedir}/build/checkstyle/</checkstyle.path>
    <findbugs.path>${project.parent.parent.basedir}/build/findbugs/</findbugs.path>
    <failIfNoTests>false</failIfNoTests>
  </properties>

  <dependencies>
    <dependency>
      <groupId>com.google.guava</groupId>
      <artifactId>guava</artifactId>
    </dependency>
    <dependency>
      <groupId>io.netty</groupId>
      <artifactId>netty-all</artifactId>
      <version>4.0.28.Final</version>
    </dependency>
    <dependency>
      <groupId>org.apache.hadoop</groupId>
      <artifactId>hadoop-client</artifactId>
    </dependency>
    <dependency>
      <groupId>org.slf4j</groupId>
      <artifactId>slf4j-api</artifactId>
    </dependency>
    <dependency>
      <groupId>org.alluxio</groupId>
      <artifactId>alluxio-core-common</artifactId>
      <version>${project.version}</version>
    </dependency>
    <!--Add Alluxio underfs modules so by including the client uber jar, application can talk to different underfs.-->
    <!-- module alluxio-underfs-glusterfs depends on
     hadoop library of 2.3.0, which may have problem when using with
     hadoop 2.4 and later. Please check instructions in
     http://alluxio.org/documentation/Configuring-Alluxio-with-GlusterFS.html
     for how to use glusterfs with Alluxio. -->
    <!-- <dependency> -->
    <!--   <groupId>org.alluxio</groupId> -->
    <!--   <artifactId>alluxio-underfs-glusterfs</artifactId> -->
    <!--   <version>${project.version}</version> -->
    <!-- </dependency> -->
    <dependency>
      <groupId>org.alluxio</groupId>
      <artifactId>alluxio-underfs-hdfs</artifactId>
      <version>${project.version}</version>
    </dependency>
    <dependency>
      <groupId>org.alluxio</groupId>
      <artifactId>alluxio-underfs-local</artifactId>
      <version>${project.version}</version>
    </dependency>
    <dependency>
      <groupId>org.alluxio</groupId>
      <artifactId>alluxio-underfs-s3</artifactId>
      <version>${project.version}</version>
    </dependency>

    <!-- Dependency for findbugs (SuppressFBWarnings) -->
    <dependency>
      <groupId>com.google.code.findbugs</groupId>
      <artifactId>annotations</artifactId>
    </dependency>

    <!-- Other projects' test-jars -->
    <dependency>
      <groupId>org.alluxio</groupId>
      <artifactId>alluxio-core-common</artifactId>
      <version>${project.version}</version>
      <type>test-jar</type>
      <scope>test</scope>
    </dependency>
  </dependencies>

  <profiles>
<<<<<<< HEAD
    <!-- build profile for Apache Spark -->
=======
    <!-- Profile used to build alluxio client jar used for Apache Flink. This will be activated by using -Pflink -->
    <!-- in the maven command line. -->
    <profile>
      <id>flink</id>
      <activation>
        <activeByDefault>false</activeByDefault>
      </activation>
      <!-- The dependencies are the same as the default dependencies, except jboss netty is excluded as it is provided by Apache Flink runtime. -->
      <dependencies>
        <dependency>
          <groupId>org.apache.curator</groupId>
          <artifactId>curator-framework</artifactId>
          <version>${apache.curator.version}</version>
          <exclusions>
            <exclusion>
              <groupId>org.jboss.netty</groupId>
              <artifactId>netty</artifactId>
            </exclusion>
          </exclusions>
        </dependency>
      </dependencies>
    </profile>

    <!-- Profile used to build alluxio client jar used for Apache Spark. This will be activated by using -Pspark-->
    <!-- in the maven command line. -->
>>>>>>> 32551599
    <profile>
      <id>spark</id>
      <!-- The dependencies are the same as the default dependencies, except that curator-client, curator-framework, -->
      <!-- curator-recipies and hadoop-client are in scope provided, as they are provided by Apache Spark runtime. -->
      <dependencies>
        <dependency>
          <groupId>org.apache.curator</groupId>
          <artifactId>curator-framework</artifactId>
          <version>${apache.curator.version}</version>
          <scope>provided</scope>
          <exclusions>
            <exclusion>
              <groupId>org.jboss.netty</groupId>
              <artifactId>netty</artifactId>
            </exclusion>
            <exclusion>
              <groupId>com.google.guava</groupId>
              <artifactId>guava</artifactId>
            </exclusion>
          </exclusions>
        </dependency>
        <dependency>
          <groupId>org.apache.curator</groupId>
          <artifactId>curator-client</artifactId>
          <version>${apache.curator.version}</version>
          <scope>provided</scope>
          <exclusions>
            <exclusion>
              <groupId>org.jboss.netty</groupId>
              <artifactId>netty</artifactId>
            </exclusion>
            <exclusion>
              <groupId>com.google.guava</groupId>
              <artifactId>guava</artifactId>
            </exclusion>
          </exclusions>
        </dependency>
        <dependency>
          <groupId>org.apache.curator</groupId>
          <artifactId>curator-recipes</artifactId>
          <version>${apache.curator.version}</version>
          <scope>provided</scope>
          <exclusions>
            <exclusion>
              <groupId>org.jboss.netty</groupId>
              <artifactId>netty</artifactId>
            </exclusion>
            <exclusion>
              <groupId>com.google.guava</groupId>
              <artifactId>guava</artifactId>
            </exclusion>
          </exclusions>
        </dependency>
        <dependency>
          <groupId>org.apache.hadoop</groupId>
          <artifactId>hadoop-client</artifactId>
          <scope>provided</scope>
        </dependency>
      </dependencies>
    </profile>
  </profiles>


  <build>
    <plugins>
      <!-- Export test classes in a test-jar so that other projects can use them for testing -->
      <plugin>
        <groupId>org.apache.maven.plugins</groupId>
        <artifactId>maven-jar-plugin</artifactId>
        <version>2.4</version>
        <executions>
          <execution>
            <goals>
              <goal>test-jar</goal>
            </goals>
          </execution>
        </executions>
      </plugin>
      <plugin>
        <groupId>org.apache.maven.plugins</groupId>
        <artifactId>maven-shade-plugin</artifactId>
        <version>2.2</version>
        <executions>
          <execution>
            <id>uber-jar</id>
            <phase>package</phase>
            <goals>
              <goal>shade</goal>
            </goals>
            <configuration>
              <finalName>${project.artifactId}-${project.version}-jar-with-dependencies</finalName>
              <relocations>
                <relocation>
                  <pattern>org.apache.thrift</pattern>
                  <shadedPattern>alluxio.org.apache.thrift</shadedPattern>
                </relocation>
              </relocations>
              <transformers>
                <transformer implementation="org.apache.maven.plugins.shade.resource.ServicesResourceTransformer"/>
              </transformers>
              <filters>
                <filter>
                  <artifact>*:*</artifact>
                  <excludes>
                    <exclude>LICENSE</exclude>
                    <exclude>META-INF/LICENSE</exclude>
                    <exclude>META-INF/*.SF</exclude>
                    <exclude>META-INF/*.DSA</exclude>
                    <exclude>META-INF/*.RSA</exclude>
                  </excludes>
                </filter>
              </filters>
            </configuration>
          </execution>
        </executions>
      </plugin>
    </plugins>
  </build>
</project><|MERGE_RESOLUTION|>--- conflicted
+++ resolved
@@ -14,11 +14,7 @@
   <parent>
     <groupId>org.alluxio</groupId>
     <artifactId>alluxio-core</artifactId>
-<<<<<<< HEAD
     <version>1.1.0-SNAPSHOT</version>
-=======
-    <version>1.0.2-SNAPSHOT</version>
->>>>>>> 32551599
   </parent>
   <artifactId>alluxio-core-client</artifactId>
   <packaging>jar</packaging>
@@ -101,9 +97,7 @@
   </dependencies>
 
   <profiles>
-<<<<<<< HEAD
-    <!-- build profile for Apache Spark -->
-=======
+    <!-- build profile for Apache flink -->
     <!-- Profile used to build alluxio client jar used for Apache Flink. This will be activated by using -Pflink -->
     <!-- in the maven command line. -->
     <profile>
@@ -127,9 +121,9 @@
       </dependencies>
     </profile>
 
+    <!-- build profile for Apache Spark -->
     <!-- Profile used to build alluxio client jar used for Apache Spark. This will be activated by using -Pspark-->
     <!-- in the maven command line. -->
->>>>>>> 32551599
     <profile>
       <id>spark</id>
       <!-- The dependencies are the same as the default dependencies, except that curator-client, curator-framework, -->
