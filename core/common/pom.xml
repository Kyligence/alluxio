--- conflicted
+++ resolved
@@ -50,10 +50,6 @@
       <artifactId>commons-lang</artifactId>
     </dependency>
     <dependency>
-      <groupId>info.ganglia.gmetric4j</groupId>
-      <artifactId>gmetric4j</artifactId>
-    </dependency>
-    <dependency>
       <groupId>io.dropwizard.metrics</groupId>
       <artifactId>metrics-core</artifactId>
     </dependency>
@@ -101,29 +97,6 @@
       <groupId>org.slf4j</groupId>
       <artifactId>slf4j-api</artifactId>
     </dependency>
-<<<<<<< HEAD
-=======
-    <dependency>
-      <groupId>io.dropwizard.metrics</groupId>
-      <artifactId>metrics-core</artifactId>
-      <version>${metrics.version}</version>
-    </dependency>
-    <dependency>
-      <groupId>io.dropwizard.metrics</groupId>
-      <artifactId>metrics-json</artifactId>
-      <version>${metrics.version}</version>
-    </dependency>
-    <dependency>
-      <groupId>io.dropwizard.metrics</groupId>
-      <artifactId>metrics-jvm</artifactId>
-      <version>${metrics.version}</version>
-    </dependency>
-    <dependency>
-      <groupId>io.dropwizard.metrics</groupId>
-      <artifactId>metrics-graphite</artifactId>
-      <version>${metrics.version}</version>
-    </dependency>
->>>>>>> d6c060af
 
     <!-- Internal dependencies -->
     <dependency>
