/*
 * The Alluxio Open Foundation licenses this work under the Apache License, version 2.0
 * (the “License”). You may not use this work except in compliance with the License, which is
 * available at www.apache.org/licenses/LICENSE-2.0
 *
 * This software is distributed on an "AS IS" basis, WITHOUT WARRANTIES OR CONDITIONS OF ANY KIND,
 * either express or implied, as more fully set forth in the License.
 *
 * See the NOTICE file distributed with this work for information regarding copyright ownership.
 */

package alluxio.master.file;

import alluxio.AlluxioURI;
import alluxio.Configuration;
import alluxio.Constants;
import alluxio.collections.Pair;
import alluxio.collections.PrefixList;
import alluxio.exception.AccessControlException;
import alluxio.exception.BlockInfoException;
import alluxio.exception.DirectoryNotEmptyException;
import alluxio.exception.ExceptionMessage;
import alluxio.exception.FileAlreadyCompletedException;
import alluxio.exception.FileAlreadyExistsException;
import alluxio.exception.FileDoesNotExistException;
import alluxio.exception.InvalidFileSizeException;
import alluxio.exception.InvalidPathException;
import alluxio.exception.PreconditionMessage;
import alluxio.heartbeat.HeartbeatContext;
import alluxio.heartbeat.HeartbeatExecutor;
import alluxio.heartbeat.HeartbeatThread;
import alluxio.master.AbstractMaster;
import alluxio.master.MasterContext;
import alluxio.master.block.BlockId;
import alluxio.master.block.BlockMaster;
import alluxio.master.file.meta.FileSystemMasterView;
import alluxio.master.file.meta.Inode;
import alluxio.master.file.meta.InodeDirectory;
import alluxio.master.file.meta.InodeDirectoryIdGenerator;
import alluxio.master.file.meta.InodeFile;
import alluxio.master.file.meta.InodeTree;
import alluxio.master.file.meta.MountTable;
import alluxio.master.file.meta.PersistenceState;
import alluxio.master.file.meta.TtlBucket;
import alluxio.master.file.meta.TtlBucketList;
import alluxio.master.file.options.CreateDirectoryOptions;
import alluxio.master.file.options.CreateFileOptions;
<<<<<<< HEAD
import alluxio.master.file.options.MountOptions;
=======
import alluxio.master.file.options.CreatePathOptions;
import alluxio.master.file.options.CompleteFileOptions;
>>>>>>> 70230c75
import alluxio.master.file.options.SetAttributeOptions;
import alluxio.master.journal.Journal;
import alluxio.master.journal.JournalOutputStream;
import alluxio.master.journal.JournalProtoUtils;
import alluxio.proto.journal.File.AddMountPointEntry;
import alluxio.proto.journal.File.AsyncPersistRequestEntry;
import alluxio.proto.journal.File.CompleteFileEntry;
import alluxio.proto.journal.File.DeleteFileEntry;
import alluxio.proto.journal.File.DeleteMountPointEntry;
import alluxio.proto.journal.File.InodeDirectoryEntry;
import alluxio.proto.journal.File.InodeDirectoryIdGeneratorEntry;
import alluxio.proto.journal.File.InodeFileEntry;
import alluxio.proto.journal.File.InodeLastModificationTimeEntry;
import alluxio.proto.journal.File.PersistDirectoryEntry;
import alluxio.proto.journal.File.ReinitializeFileEntry;
import alluxio.proto.journal.File.RenameEntry;
import alluxio.proto.journal.File.SetAttributeEntry;
import alluxio.proto.journal.Journal.JournalEntry;
import alluxio.security.User;
import alluxio.security.authentication.PlainSaslServer;
import alluxio.security.authorization.FileSystemAction;
import alluxio.security.authorization.PermissionStatus;
import alluxio.security.group.GroupMappingService;
import alluxio.thrift.CommandType;
import alluxio.thrift.FileSystemCommand;
import alluxio.thrift.FileSystemCommandOptions;
import alluxio.thrift.FileSystemMasterClientService;
import alluxio.thrift.FileSystemMasterWorkerService;
import alluxio.thrift.PersistCommandOptions;
import alluxio.thrift.PersistFile;
import alluxio.underfs.UnderFileSystem;
import alluxio.util.IdUtils;
import alluxio.util.SecurityUtils;
import alluxio.util.io.PathUtils;
import alluxio.wire.BlockInfo;
import alluxio.wire.BlockLocation;
import alluxio.wire.FileBlockInfo;
import alluxio.wire.FileInfo;
import alluxio.wire.WorkerNetAddress;

import com.google.common.base.Preconditions;
import com.google.common.base.Throwables;
import com.google.common.collect.Lists;
import com.google.common.collect.Maps;
import com.google.common.collect.Sets;
import com.google.protobuf.Message;
import edu.umd.cs.findbugs.annotations.SuppressFBWarnings;
import org.apache.commons.lang.exception.ExceptionUtils;
import org.apache.thrift.TProcessor;
import org.slf4j.Logger;
import org.slf4j.LoggerFactory;

import java.io.IOException;
import java.util.ArrayList;
import java.util.HashMap;
import java.util.LinkedList;
import java.util.List;
import java.util.Map;
import java.util.Queue;
import java.util.Set;
import java.util.concurrent.Future;

import javax.annotation.concurrent.GuardedBy;
import javax.annotation.concurrent.NotThreadSafe;

/**
 * The master that handles all file system metadata management.
 */
@NotThreadSafe // TODO(jiri): make thread-safe (c.f. ALLUXIO-1664)
public final class FileSystemMaster extends AbstractMaster {
  private static final Logger LOG = LoggerFactory.getLogger(Constants.LOGGER_TYPE);

  /** Handle to the block master. */
  private final BlockMaster mBlockMaster;

  /** This manages the file system inode structure. This must be journaled. */
  @GuardedBy("itself")
  private final InodeTree mInodeTree;

  /** This manages the file system mount points. */
  @GuardedBy("mInodeTree")
  private final MountTable mMountTable;

  /** Map from worker to the files to persist on that worker. Used by async persistence service. */
  @GuardedBy("mInodeTree")
  private final Map<Long, Set<Long>> mWorkerToAsyncPersistFiles;

  /** This maintains inodes with ttl set, for the for the ttl checker service to use. */
  @GuardedBy("mInodeTree")
  private final TtlBucketList mTtlBuckets = new TtlBucketList();

  /** This generates unique directory ids. This must be journaled. */
  private final InodeDirectoryIdGenerator mDirectoryIdGenerator;

  /** This provides user groups mapping service. */
  private final GroupMappingService mGroupMappingService;

  /** List of paths to always keep in memory. */
  private final PrefixList mWhitelist;

  /**
   * The service that checks for inode files with ttl set. We store it here so that it can be
   * accessed from tests.
   */
  @SuppressFBWarnings("URF_UNREAD_FIELD")
  private Future<?> mTtlCheckerService;

  /**
   * The service that detects lost files. We store it here so that it can be accessed from tests.
   */
  @SuppressFBWarnings("URF_UNREAD_FIELD")
  private Future<?> mLostFilesDetectionService;

  /**
   * @param baseDirectory the base journal directory
   * @return the journal directory for this master
   */
  public static String getJournalDirectory(String baseDirectory) {
    return PathUtils.concatPath(baseDirectory, Constants.FILE_SYSTEM_MASTER_NAME);
  }

  /**
   * Creates a new instance of {@link FileSystemMaster}.
   *
   * @param blockMaster the {@link BlockMaster} to use
   * @param journal the journal to use for tracking master operations
   */
  public FileSystemMaster(BlockMaster blockMaster, Journal journal) {
    super(journal, 2);
    mBlockMaster = blockMaster;

    mDirectoryIdGenerator = new InodeDirectoryIdGenerator(mBlockMaster);
    mMountTable = new MountTable();
    mInodeTree = new InodeTree(mBlockMaster, mDirectoryIdGenerator, mMountTable);

    // TODO(gene): Handle default config value for whitelist.
    Configuration conf = MasterContext.getConf();
    mWhitelist = new PrefixList(conf.getList(Constants.MASTER_WHITELIST, ","));

    mWorkerToAsyncPersistFiles = Maps.newHashMap();
    mGroupMappingService = GroupMappingService.Factory.getUserToGroupsMappingService(conf);
  }

  @Override
  public Map<String, TProcessor> getServices() {
    Map<String, TProcessor> services = new HashMap<String, TProcessor>();
    services.put(
        Constants.FILE_SYSTEM_MASTER_CLIENT_SERVICE_NAME,
        new FileSystemMasterClientService.Processor<FileSystemMasterClientServiceHandler>(
            new FileSystemMasterClientServiceHandler(this)));
    services.put(
        Constants.FILE_SYSTEM_MASTER_WORKER_SERVICE_NAME,
        new FileSystemMasterWorkerService.Processor<FileSystemMasterWorkerServiceHandler>(
            new FileSystemMasterWorkerServiceHandler(this)));
    return services;
  }

  @Override
  public String getName() {
    return Constants.FILE_SYSTEM_MASTER_NAME;
  }

  @Override
  public void processJournalEntry(JournalEntry entry) throws IOException {
    Message innerEntry = JournalProtoUtils.unwrap(entry);
    if (innerEntry instanceof InodeFileEntry || innerEntry instanceof InodeDirectoryEntry) {
      mInodeTree.addInodeFromJournal(entry);
    } else if (innerEntry instanceof InodeLastModificationTimeEntry) {
      InodeLastModificationTimeEntry modTimeEntry = (InodeLastModificationTimeEntry) innerEntry;
      try {
        Inode inode = mInodeTree.getInodeById(modTimeEntry.getId());
        inode.setLastModificationTimeMs(modTimeEntry.getLastModificationTimeMs());
      } catch (FileDoesNotExistException e) {
        throw new RuntimeException(e);
      }
    } else if (innerEntry instanceof PersistDirectoryEntry) {
      PersistDirectoryEntry typedEntry = (PersistDirectoryEntry) innerEntry;
      try {
        Inode inode = mInodeTree.getInodeById(typedEntry.getId());
        inode.setPersistenceState(PersistenceState.PERSISTED);
      } catch (FileDoesNotExistException e) {
        throw new RuntimeException(e);
      }
    } else if (innerEntry instanceof CompleteFileEntry) {
      try {
        completeFileFromEntry((CompleteFileEntry) innerEntry);
      } catch (InvalidPathException e) {
        throw new RuntimeException(e);
      } catch (InvalidFileSizeException e) {
        throw new RuntimeException(e);
      } catch (FileAlreadyCompletedException e) {
        throw new RuntimeException(e);
      }
    } else if (innerEntry instanceof SetAttributeEntry) {
      try {
        setAttributeFromEntry((SetAttributeEntry) innerEntry);
      } catch (FileDoesNotExistException e) {
        throw new RuntimeException(e);
      }
    } else if (innerEntry instanceof DeleteFileEntry) {
      deleteFileFromEntry((DeleteFileEntry) innerEntry);
    } else if (innerEntry instanceof RenameEntry) {
      renameFromEntry((RenameEntry) innerEntry);
    } else if (innerEntry instanceof InodeDirectoryIdGeneratorEntry) {
      mDirectoryIdGenerator.initFromJournalEntry((InodeDirectoryIdGeneratorEntry) innerEntry);
    } else if (innerEntry instanceof ReinitializeFileEntry) {
      resetBlockFileFromEntry((ReinitializeFileEntry) innerEntry);
    } else if (innerEntry instanceof AddMountPointEntry) {
      try {
        mountFromEntry((AddMountPointEntry) innerEntry);
      } catch (FileAlreadyExistsException e) {
        throw new RuntimeException(e);
      } catch (InvalidPathException e) {
        throw new RuntimeException(e);
      }
    } else if (innerEntry instanceof DeleteMountPointEntry) {
      try {
        unmountFromEntry((DeleteMountPointEntry) innerEntry);
      } catch (InvalidPathException e) {
        throw new RuntimeException(e);
      }
    } else if (innerEntry instanceof AsyncPersistRequestEntry) {
      try {
        long fileId = ((AsyncPersistRequestEntry) innerEntry).getFileId();
        scheduleAsyncPersistenceInternal(getPath(fileId));
      } catch (FileDoesNotExistException e) {
        throw new RuntimeException(e);
      } catch (InvalidPathException e) {
        throw new RuntimeException(e);
      }
    } else {
      throw new IOException(ExceptionMessage.UNEXPECTED_JOURNAL_ENTRY.getMessage(innerEntry));
    }
  }

  @Override
  public void streamToJournalCheckpoint(JournalOutputStream outputStream) throws IOException {
    mInodeTree.streamToJournalCheckpoint(outputStream);
    outputStream.writeEntry(mDirectoryIdGenerator.toJournalEntry());
  }

  @Override
  public void start(boolean isLeader) throws IOException {
    if (isLeader) {
      // Only initialize root when isLeader because when initializing root, BlockMaster needs to
      // write journal entry, if it is not leader, BlockMaster won't have a writable journal.
      // If it is standby, it should be able to load the inode tree from leader's checkpoint.
      mInodeTree.initializeRoot(PermissionStatus.get(MasterContext.getConf(), false));
      String defaultUFS = MasterContext.getConf().get(Constants.UNDERFS_ADDRESS);
      try {
        mMountTable.add(new AlluxioURI(MountTable.ROOT), new AlluxioURI(defaultUFS),
            MountOptions.defaults());
      } catch (FileAlreadyExistsException e) {
        throw new IOException("Failed to mount the default UFS " + defaultUFS);
      } catch (InvalidPathException e) {
        throw new IOException("Failed to mount the default UFS " + defaultUFS);
      }
    }
    // Call super.start after mInodeTree is initialized because mInodeTree is needed to write
    // a journal entry during super.start. Call super.start before calling
    // getExecutorService() because the super.start initializes the executor service.
    super.start(isLeader);
    if (isLeader) {
      mTtlCheckerService = getExecutorService().submit(
          new HeartbeatThread(HeartbeatContext.MASTER_TTL_CHECK, new MasterInodeTtlCheckExecutor(),
              MasterContext.getConf().getInt(Constants.MASTER_TTL_CHECKER_INTERVAL_MS)));
      mLostFilesDetectionService = getExecutorService().submit(new HeartbeatThread(
          HeartbeatContext.MASTER_LOST_FILES_DETECTION, new LostFilesDetectionHeartbeatExecutor(),
          MasterContext.getConf().getInt(Constants.MASTER_HEARTBEAT_INTERVAL_MS)));
    }
  }

  /**
   * Whether the filesystem contains a directory with the id.
   *
   * @param id id of the directory
   * @return true if there is a directory with the id, false otherwise
   */
  public boolean isDirectory(long id) {
    synchronized (mInodeTree) {
      Inode inode;
      try {
        inode = mInodeTree.getInodeById(id);
      } catch (FileDoesNotExistException e) {
        return false;
      }
      return inode.isDirectory();
    }
  }

  /**
   * Returns the file id for a given path. If the given path does not exist in Alluxio, the method
   * attempts to load it from UFS.
   *
   * @param path the path to get the file id for
   * @return the file id for a given path, or -1 if there is no file at that path
   * @throws AccessControlException if permission checking fails
   */
  public long getFileId(AlluxioURI path) throws AccessControlException {
    synchronized (mInodeTree) {
      Inode inode;
      try {
        checkPermission(FileSystemAction.READ, path, false);
        inode = mInodeTree.getInodeByPath(path);
      } catch (InvalidPathException e) {
        try {
          return loadMetadata(path, true);
        } catch (Exception e2) {
          return IdUtils.INVALID_FILE_ID;
        }
      }
      return inode.getId();
    }
  }

  /**
   * @param fileId the file id to get the {@link FileInfo} for
   * @return the {@link FileInfo} for the given file
   * @throws FileDoesNotExistException if the file does not exist
   */
  public FileInfo getFileInfo(long fileId) throws FileDoesNotExistException {
    MasterContext.getMasterSource().incGetFileInfoOps(1);
    synchronized (mInodeTree) {
      Inode inode = mInodeTree.getInodeById(fileId);
      return getFileInfoInternal(inode);
    }
  }

  /**
   * Returns the {@link FileInfo} for a given path. Called via RPC, as well as internal masters.
   *
   * @param path the path to get the {@link FileInfo} for
   * @return the {@link FileInfo} for the given file id
   * @throws FileDoesNotExistException if the file does not exist
   * @throws InvalidPathException if the file path is not valid
   */
  public FileInfo getFileInfo(AlluxioURI path)
      throws FileDoesNotExistException, InvalidPathException {
    MasterContext.getMasterSource().incGetFileInfoOps(1);
    synchronized (mInodeTree) {
      Inode inode = mInodeTree.getInodeByPath(path);
      return getFileInfoInternal(inode);
    }
  }

  /**
   * @param fileId the file id
   * @return the persistence state for the given file
   * @throws FileDoesNotExistException if the file does not exist
   */
  public PersistenceState getPersistenceState(long fileId) throws FileDoesNotExistException {
    synchronized (mInodeTree) {
      Inode inode = mInodeTree.getInodeById(fileId);
      return inode.getPersistenceState();
    }
  }

  /**
   * NOTE: {@link #mInodeTree} should already be locked before calling this method.
   *
   * @param inode the inode to get the {@linke FileInfo} for
   * @return the {@link FileInfo} for the given inode
   * @throws FileDoesNotExistException if the file does not exist
   */
  private FileInfo getFileInfoInternal(Inode inode) throws FileDoesNotExistException {
    FileInfo fileInfo = inode.generateClientFileInfo(mInodeTree.getPath(inode).toString());
    fileInfo.setInMemoryPercentage(getInMemoryPercentage(inode));
    AlluxioURI path = mInodeTree.getPath(inode);
    AlluxioURI resolvedPath;
    try {
      resolvedPath = mMountTable.resolve(path);
    } catch (InvalidPathException e) {
      throw new FileDoesNotExistException(e.getMessage(), e);
    }
    // Only set the UFS path if the path is nested under a mount point.
    if (!path.equals(resolvedPath)) {
      fileInfo.setUfsPath(resolvedPath.toString());
    }
    MasterContext.getMasterSource().incFileInfosGot(1);
    return fileInfo;
  }

  /**
   * Returns a list {@link FileInfo} for a given path. If the given path is a file, the list only
   * contains a single object. If it is a directory, the resulting list contains all direct children
   * of the directory.
   *
   * @param path the path to get the {@link FileInfo} list for
   * @return the list of {@link FileInfo}s
   * @throws AccessControlException if permission checking fails
   * @throws FileDoesNotExistException if the file does not exist
   * @throws InvalidPathException if the path is invalid
   */
  public List<FileInfo> getFileInfoList(AlluxioURI path)
      throws AccessControlException, FileDoesNotExistException, InvalidPathException {
    MasterContext.getMasterSource().incGetFileInfoOps(1);
    synchronized (mInodeTree) {
      // getFileInfoList should load from ufs if the file does not exist
      getFileId(path);
      Inode inode = mInodeTree.getInodeByPath(path);

      List<FileInfo> ret = new ArrayList<FileInfo>();
      if (inode.isDirectory()) {
        for (Inode child : ((InodeDirectory) inode).getChildren()) {
          ret.add(getFileInfoInternal(child));
        }
      } else {
        ret.add(getFileInfoInternal(inode));
      }
      MasterContext.getMasterSource().incFileInfosGot(ret.size());
      return ret;
    }
  }

  /**
   * @return a read-only view of the file system master
   */
  public FileSystemMasterView getFileSystemMasterView() {
    return new FileSystemMasterView(this);
  }

  /**
   * Completes a file. After a file is completed, it cannot be written to.
   *
   * @param path the file path to complete
   * @param options the method options
   * @throws BlockInfoException if a block information exception is encountered
   * @throws FileDoesNotExistException if the file does not exist
   * @throws InvalidPathException if an invalid path is encountered
   * @throws InvalidFileSizeException if an invalid file size is encountered
   * @throws FileAlreadyCompletedException if the file is already completed
   * @throws AccessControlException if permission checking fails
   */
  public void completeFile(AlluxioURI path, CompleteFileOptions options)
      throws BlockInfoException, FileDoesNotExistException, InvalidPathException,
      InvalidFileSizeException, FileAlreadyCompletedException, AccessControlException {
    MasterContext.getMasterSource().incCompleteFileOps(1);
    synchronized (mInodeTree) {
      checkPermission(FileSystemAction.WRITE, path, false);
      // Even readonly mount points should be able to complete a file, for UFS reads in CACHE mode.
      long opTimeMs = System.currentTimeMillis();
      Inode inode = mInodeTree.getInodeByPath(path);
      long fileId = inode.getId();
      if (!inode.isFile()) {
        throw new FileDoesNotExistException(ExceptionMessage.PATH_MUST_BE_FILE.getMessage(path));
      }

      InodeFile fileInode = (InodeFile) inode;
      List<Long> blockIdList = fileInode.getBlockIds();
      List<BlockInfo> blockInfoList = mBlockMaster.getBlockInfoList(blockIdList);
      if (!fileInode.isPersisted() && blockInfoList.size() != blockIdList.size()) {
        throw new BlockInfoException("Cannot complete a file without all the blocks committed");
      }

      // Iterate over all file blocks committed to Alluxio, computing the length and verify that all
      // the blocks (except the last one) is the same size as the file block size.
      long inMemoryLength = 0;
      long fileBlockSize = fileInode.getBlockSizeBytes();
      for (int i = 0; i < blockInfoList.size(); i++) {
        BlockInfo blockInfo = blockInfoList.get(i);
        inMemoryLength += blockInfo.getLength();
        if (i < blockInfoList.size() - 1 && blockInfo.getLength() != fileBlockSize) {
          throw new BlockInfoException(
              "Block index " + i + " has a block size smaller than the file block size ("
                  + fileInode.getBlockSizeBytes() + ")");
        }
      }

      // If the file is persisted, its length is determined by UFS. Otherwise, its length is
      // determined by its memory footprint.
      long length = fileInode.isPersisted() ? options.getUfsLength() : inMemoryLength;

      completeFileInternal(fileInode.getBlockIds(), fileId, length, opTimeMs);
      CompleteFileEntry completeFileEntry = CompleteFileEntry.newBuilder()
          .addAllBlockIds(fileInode.getBlockIds())
          .setId(fileId)
          .setLength(length)
          .setOpTimeMs(opTimeMs)
          .build();
      writeJournalEntry(JournalEntry.newBuilder().setCompleteFile(completeFileEntry).build());
      flushJournal();
    }
  }

  /**
   * NOTE: {@link #mInodeTree} should already be locked before calling this method.
   *
   * @param blockIds the block ids to use
   * @param fileId the file id to use
   * @param length the length to use
   * @param opTimeMs the operation time (in milliseconds)
   * @throws FileDoesNotExistException if the file does not exist
   * @throws InvalidPathException if an invalid path is encountered
   * @throws InvalidFileSizeException if an invalid file size is encountered
   * @throws FileAlreadyCompletedException if the file has already been completed
   */
  void completeFileInternal(List<Long> blockIds, long fileId, long length, long opTimeMs)
      throws FileDoesNotExistException, InvalidPathException, InvalidFileSizeException,
      FileAlreadyCompletedException {
    InodeFile inode = (InodeFile) mInodeTree.getInodeById(fileId);
    inode.setBlockIds(blockIds);
    inode.setLastModificationTimeMs(opTimeMs);
    inode.complete(length);

    if (inode.isPersisted()) {
      // Commit all the file blocks (without locations) so the metadata for the block exists.
      long currLength = length;
      for (long blockId : inode.getBlockIds()) {
        long blockSize = Math.min(currLength, inode.getBlockSizeBytes());
        mBlockMaster.commitBlockInUFS(blockId, blockSize);
        currLength -= blockSize;
      }
    }
    MasterContext.getMasterSource().incFilesCompleted(1);
  }

  /**
   * NOTE: {@link #mInodeTree} should already be locked before calling this method.
   *
   * @param entry the entry to use
   * @throws InvalidPathException if an invalid path is encountered
   * @throws InvalidFileSizeException if an invalid file size is encountered
   * @throws FileAlreadyCompletedException if the file has already been completed
   */
  private void completeFileFromEntry(CompleteFileEntry entry)
      throws InvalidPathException, InvalidFileSizeException, FileAlreadyCompletedException {
    try {
      completeFileInternal(entry.getBlockIdsList(), entry.getId(), entry.getLength(),
          entry.getOpTimeMs());
    } catch (FileDoesNotExistException e) {
      throw new RuntimeException(e);
    }
  }

  /**
   * Creates a file (not a directory) for a given path.
   *
   * @param path the file to create
   * @param options method options
   * @return the file id of the create file
   * @throws InvalidPathException if an invalid path is encountered
   * @throws FileAlreadyExistsException if the file already exists
   * @throws BlockInfoException if an invalid block information in encountered
   * @throws IOException if the creation fails
   * @throws AccessControlException if permission checking fails
   */
  public long create(AlluxioURI path, CreateFileOptions options)
      throws AccessControlException, InvalidPathException, FileAlreadyExistsException,
          BlockInfoException, IOException {
    MasterContext.getMasterSource().incCreateFileOps(1);
    synchronized (mInodeTree) {
      checkPermission(FileSystemAction.WRITE, path, true);
      if (!options.isMetadataLoad()) {
        mMountTable.checkWritable(path);
      }
      InodeTree.CreatePathResult createResult = createInternal(path, options);
      List<Inode> created = createResult.getCreated();

      writeJournalEntry(mDirectoryIdGenerator.toJournalEntry());
      journalCreatePathResult(createResult);
      flushJournal();
      return created.get(created.size() - 1).getId();
    }
  }

  /**
   * NOTE: {@link #mInodeTree} should already be locked before calling this method.
   *
   * @param path the path to be created
   * @param options method options
   * @return {@link InodeTree.CreatePathResult} with the path creation result
   * @throws InvalidPathException if an invalid path is encountered
   * @throws FileAlreadyExistsException if the file already exists
   * @throws BlockInfoException if invalid block information is encountered
   * @throws IOException if an I/O error occurs
   */
  InodeTree.CreatePathResult createInternal(AlluxioURI path, CreateFileOptions options)
      throws InvalidPathException, FileAlreadyExistsException, BlockInfoException, IOException {
    InodeTree.CreatePathResult createResult = mInodeTree.createPath(path, options);
    // If the create succeeded, the list of created inodes will not be empty.
    List<Inode> created = createResult.getCreated();
    InodeFile inode = (InodeFile) created.get(created.size() - 1);
    if (mWhitelist.inList(path.toString())) {
      inode.setCacheable(true);
    }

    mTtlBuckets.insert(inode);

    MasterContext.getMasterSource().incFilesCreated(1);
    MasterContext.getMasterSource().incDirectoriesCreated(created.size() - 1);
    return createResult;
  }

  /**
   * Reinitializes the blocks of an existing open file.
   *
   * @param path the path to the file
   * @param blockSizeBytes the new block size
   * @param ttl the ttl
   * @return the file id
   * @throws InvalidPathException if the path is invalid
   */
  public long reinitializeFile(AlluxioURI path, long blockSizeBytes, long ttl)
      throws InvalidPathException {
    synchronized (mInodeTree) {
      long id = mInodeTree.reinitializeFile(path, blockSizeBytes, ttl);
      ReinitializeFileEntry reinitializeFile = ReinitializeFileEntry.newBuilder()
          .setPath(path.getPath())
          .setBlockSizeBytes(blockSizeBytes)
          .setTtl(ttl)
          .build();
      writeJournalEntry(JournalEntry.newBuilder().setReinitializeFile(reinitializeFile).build());
      flushJournal();
      return id;
    }
  }

  /**
   * NOTE: {@link #mInodeTree} should already be locked before calling this method.
   *
   * @param entry the entry to use
   */
  private void resetBlockFileFromEntry(ReinitializeFileEntry entry) {
    try {
      mInodeTree.reinitializeFile(new AlluxioURI(entry.getPath()), entry.getBlockSizeBytes(),
          entry.getTtl());
    } catch (InvalidPathException e) {
      throw new RuntimeException(e);
    }
  }

  /**
   * @param path the path of the file to get the next block id for
   * @return the next block id for the given file
   * @throws FileDoesNotExistException if the file does not exist
   * @throws InvalidPathException if the given path is not valid
   */
  public long getNewBlockIdForFile(AlluxioURI path)
      throws FileDoesNotExistException, InvalidPathException {
    MasterContext.getMasterSource().incGetNewBlockOps(1);
    Inode inode;
    synchronized (mInodeTree) {
      inode = mInodeTree.getInodeByPath(path);
    }
    if (!inode.isFile()) {
      throw new FileDoesNotExistException(ExceptionMessage.PATH_MUST_BE_FILE.getMessage(path));
    }
    MasterContext.getMasterSource().incNewBlocksGot(1);
    return ((InodeFile) inode).getNewBlockId();
  }

  /**
   * @return the number of files and directories
   */
  public int getNumberOfPaths() {
    synchronized (mInodeTree) {
      return mInodeTree.getSize();
    }
  }

  /**
   * @return the number of pinned files and directories
   */
  public int getNumberOfPinnedFiles() {
    synchronized (mInodeTree) {
      return mInodeTree.getPinnedSize();
    }
  }

  /**
   * Deletes a given path.
   *
   * @param path the path to delete
   * @param recursive if true, will delete all its children
   * @return true if the file was deleted, false otherwise
   * @throws DirectoryNotEmptyException if recursive is false and the file is a nonempty directory
   * @throws FileDoesNotExistException if the file does not exist
   * @throws IOException if an I/O error occurs
   * @throws DirectoryNotEmptyException if recursive is false and the file is a nonempty directory
   * @throws AccessControlException if permission checking fails
   * @throws InvalidPathException if the path is invalid
   */
  public boolean deleteFile(AlluxioURI path, boolean recursive)
      throws IOException, FileDoesNotExistException, DirectoryNotEmptyException,
          InvalidPathException, AccessControlException {
    MasterContext.getMasterSource().incDeletePathOps(1);
    synchronized (mInodeTree) {
      checkPermission(FileSystemAction.WRITE, path, true);
      mMountTable.checkWritable(path);
      Inode inode = mInodeTree.getInodeByPath(path);
      long fileId = inode.getId();
      long opTimeMs = System.currentTimeMillis();
      boolean ret = deleteFileInternal(fileId, recursive, false, opTimeMs);
      DeleteFileEntry deleteFile = DeleteFileEntry.newBuilder()
          .setId(fileId)
          .setRecursive(recursive)
          .setOpTimeMs(opTimeMs)
          .build();
      writeJournalEntry(JournalEntry.newBuilder().setDeleteFile(deleteFile).build());
      flushJournal();
      return ret;
    }
  }

  /**
   * NOTE: {@link #mInodeTree} should already be locked before calling this method.
   *
   * @param entry the entry to use
   */
  private void deleteFileFromEntry(DeleteFileEntry entry) {
    MasterContext.getMasterSource().incDeletePathOps(1);
    try {
      deleteFileInternal(entry.getId(), entry.getRecursive(), true, entry.getOpTimeMs());
    } catch (Exception e) {
      throw new RuntimeException(e);
    }
  }

  /**
   * Convenience method for avoiding {@link DirectoryNotEmptyException} when calling
   * {@link #deleteFileInternal(long, boolean, boolean, long)}.
   *
   * NOTE: {@link #mInodeTree} should already be locked before calling this method.
   *
   * @param fileId the file id
   * @param replayed whether the operation is a result of replaying the journal
   * @param opTimeMs the time of the operation
   * @return if the file is successfully deleted
   * @throws FileDoesNotExistException if a non-existent file is encountered
   * @throws IOException if an I/O error is encountered
   */
  boolean deleteFileRecursiveInternal(long fileId, boolean replayed, long opTimeMs)
      throws FileDoesNotExistException, IOException {
    try {
      return deleteFileInternal(fileId, true, replayed, opTimeMs);
    } catch (DirectoryNotEmptyException e) {
      throw new IllegalStateException(
          "deleteFileInternal should never throw DirectoryNotEmptyException when recursive is true",
          e);
    }
  }

  /**
   * Implements file deletion.
   *
   * NOTE: {@link #mInodeTree} should already be locked before calling this method.
   *
   * @param fileId the file id
   * @param recursive if the file id identifies a directory, this flag specifies whether the
   *        directory content should be deleted recursively
   * @param replayed whether the operation is a result of replaying the journal
   * @param opTimeMs the time of the operation
   * @return true if the file is successfully deleted
   * @throws FileDoesNotExistException if a non-existent file is encountered
   * @throws IOException if an I/O error is encountered
   * @throws DirectoryNotEmptyException if recursive is false and the file is a nonempty directory
   */
  boolean deleteFileInternal(long fileId, boolean recursive, boolean replayed, long opTimeMs)
      throws FileDoesNotExistException, IOException, DirectoryNotEmptyException {
    // TODO(jiri): A crash after any UFS object is deleted and before the delete operation is
    // journaled will result in an inconsistency between Alluxio and UFS.
    Inode inode = mInodeTree.getInodeById(fileId);
    if (inode == null) {
      return true;
    }
    if (inode.isDirectory() && !recursive && ((InodeDirectory) inode).getNumberOfChildren() > 0) {
      // inode is nonempty, and we don't want to delete a nonempty directory unless recursive is
      // true
      throw new DirectoryNotEmptyException(ExceptionMessage.DELETE_NONEMPTY_DIRECTORY_NONRECURSIVE,
          inode.getName());
    }
    if (mInodeTree.isRootId(inode.getId())) {
      // The root cannot be deleted.
      return false;
    }

    List<Inode> delInodes = new ArrayList<Inode>();
    delInodes.add(inode);
    if (inode.isDirectory()) {
      delInodes.addAll(mInodeTree.getInodeChildrenRecursive((InodeDirectory) inode));
    }

    // We go through each inode, removing it from it's parent set and from mDelInodes. If it's a
    // file, we deal with the checkpoints and blocks as well.
    for (int i = delInodes.size() - 1; i >= 0; i--) {
      Inode delInode = delInodes.get(i);

      // TODO(jiri): What should the Alluxio behavior be when a UFS delete operation fails?
      // Currently, it will result in an inconsistency between Alluxio and UFS.
      if (!replayed && delInode.isPersisted()) {
        // Delete the file in the under file system.
        try {
          String ufsPath = mMountTable.resolve(mInodeTree.getPath(delInode)).toString();
          UnderFileSystem ufs = UnderFileSystem.get(ufsPath, MasterContext.getConf());
          if (!ufs.exists(ufsPath)) {
            LOG.warn("File does not exist the underfs: {}", ufsPath);
          } else if (!ufs.delete(ufsPath, true)) {
            LOG.error("Failed to delete {}", ufsPath);
            return false;
          }
        } catch (InvalidPathException e) {
          LOG.warn(e.getMessage());
        }
      }

      if (delInode.isFile()) {
        // Remove corresponding blocks from workers and delete metadata in master.
        mBlockMaster.removeBlocks(((InodeFile) delInode).getBlockIds(), true /* delete */);
      }

      mInodeTree.deleteInode(delInode, opTimeMs);
    }
    MasterContext.getMasterSource().incPathsDeleted(delInodes.size());
    return true;
  }

  /**
   * Returns the {@link FileBlockInfo} for given file and block index.
   *
   * @param fileId the file id to get the info for
   * @param fileBlockIndex the block index of the file to get the block info for
   * @return the {@link FileBlockInfo} for the file and block index
   * @throws FileDoesNotExistException if the file does not exist
   * @throws BlockInfoException if the block size is invalid
   * @throws InvalidPathException if the mount table is not able to resolve the file
   */
  public FileBlockInfo getFileBlockInfo(long fileId, int fileBlockIndex)
      throws BlockInfoException, FileDoesNotExistException, InvalidPathException {
    MasterContext.getMasterSource().incGetFileBlockInfoOps(1);
    synchronized (mInodeTree) {
      Inode inode = mInodeTree.getInodeById(fileId);
      if (inode.isDirectory()) {
        throw new FileDoesNotExistException(
            ExceptionMessage.FILEID_MUST_BE_FILE.getMessage(fileId));
      }
      InodeFile file = (InodeFile) inode;
      List<Long> blockIdList = new ArrayList<Long>(1);
      blockIdList.add(file.getBlockIdByIndex(fileBlockIndex));
      List<BlockInfo> blockInfoList = mBlockMaster.getBlockInfoList(blockIdList);
      if (blockInfoList.size() != 1) {
        throw new BlockInfoException(
            "FileId " + fileId + " BlockIndex " + fileBlockIndex + " is not a valid block.");
      }
      FileBlockInfo blockInfo = generateFileBlockInfo(file, blockInfoList.get(0));
      MasterContext.getMasterSource().incFileBlockInfosGot(1);
      return blockInfo;
    }
  }

  /**
   * @param path the path to get the info for
   * @return a list of {@link FileBlockInfo} for all the blocks of the given file
   * @throws FileDoesNotExistException if the file does not exist
   * @throws InvalidPathException if the path of the given file is invalid
   */
  public List<FileBlockInfo> getFileBlockInfoList(AlluxioURI path)
      throws FileDoesNotExistException, InvalidPathException {
    MasterContext.getMasterSource().incGetFileBlockInfoOps(1);
    synchronized (mInodeTree) {
      Inode inode = mInodeTree.getInodeByPath(path);
      if (inode.isDirectory()) {
        throw new FileDoesNotExistException(ExceptionMessage.PATH_MUST_BE_FILE.getMessage(path));
      }
      InodeFile file = (InodeFile) inode;
      List<BlockInfo> blockInfoList = mBlockMaster.getBlockInfoList(file.getBlockIds());

      List<FileBlockInfo> ret = new ArrayList<FileBlockInfo>();
      for (BlockInfo blockInfo : blockInfoList) {
        ret.add(generateFileBlockInfo(file, blockInfo));
      }
      MasterContext.getMasterSource().incFileBlockInfosGot(ret.size());
      return ret;
    }
  }

  /**
   * Generates a {@link FileBlockInfo} object from internal metadata. This adds file information to
   * the block, such as the file offset, and additional UFS locations for the block.
   *
   * NOTE: {@link #mInodeTree} should already be locked before calling this method.
   *
   * @param file the file the block is a part of
   * @param blockInfo the {@link BlockInfo} to generate the {@link FileBlockInfo} from
   * @return a new {@link FileBlockInfo} for the block
   * @throws InvalidPathException if the mount table is not able to resolve the file
   */
  private FileBlockInfo generateFileBlockInfo(InodeFile file, BlockInfo blockInfo)
      throws InvalidPathException {
    FileBlockInfo fileBlockInfo = new FileBlockInfo();
    fileBlockInfo.setBlockInfo(blockInfo);
    fileBlockInfo.setUfsLocations(new ArrayList<WorkerNetAddress>());

    // The sequence number part of the block id is the block index.
    long offset = file.getBlockSizeBytes() * BlockId.getSequenceNumber(blockInfo.getBlockId());
    fileBlockInfo.setOffset(offset);

    if (fileBlockInfo.getBlockInfo().getLocations().isEmpty() && file.isPersisted()) {
      // No alluxio locations, but there is a checkpoint in the under storage system. Add the
      // locations from the under storage system.
      String ufsPath = mMountTable.resolve(mInodeTree.getPath(file)).toString();
      UnderFileSystem ufs = UnderFileSystem.get(ufsPath, MasterContext.getConf());
      List<String> locs;
      try {
        locs = ufs.getFileLocations(ufsPath, fileBlockInfo.getOffset());
      } catch (IOException e) {
        return fileBlockInfo;
      }
      if (locs != null) {
        for (String loc : locs) {
          String resolvedHost = loc;
          int resolvedPort = -1;
          try {
            String[] ipport = loc.split(":");
            if (ipport.length == 2) {
              resolvedHost = ipport[0];
              resolvedPort = Integer.parseInt(ipport[1]);
            }
          } catch (NumberFormatException e) {
            continue;
          }
          // The resolved port is the data transfer port not the rpc port
          fileBlockInfo.getUfsLocations().add(
              new WorkerNetAddress().setHost(resolvedHost).setDataPort(resolvedPort));
        }
      }
    }
    return fileBlockInfo;
  }

  /**
   * Returns whether the inodeFile is fully in memory or not. The file is fully in memory only if
   * all the blocks of the file are in memory, in other words, the in memory percentage is 100.
   *
   * @return true if the file is fully in memory, false otherwise
   */
  private boolean isFullyInMemory(InodeFile inode) {
    return getInMemoryPercentage(inode) == 100;
  }

  /**
   * @return absolute paths of all in memory files
   */
  public List<AlluxioURI> getInMemoryFiles() {
    List<AlluxioURI> ret = new ArrayList<AlluxioURI>();
    Queue<Pair<InodeDirectory, AlluxioURI>> nodesQueue =
        new LinkedList<Pair<InodeDirectory, AlluxioURI>>();
    synchronized (mInodeTree) {
      // TODO(yupeng): Verify we want to use absolute path.
      nodesQueue.add(new Pair<InodeDirectory, AlluxioURI>(mInodeTree.getRoot(),
          new AlluxioURI(AlluxioURI.SEPARATOR)));
      while (!nodesQueue.isEmpty()) {
        Pair<InodeDirectory, AlluxioURI> pair = nodesQueue.poll();
        InodeDirectory directory = pair.getFirst();
        AlluxioURI curUri = pair.getSecond();

        Set<Inode> children = directory.getChildren();
        for (Inode inode : children) {
          AlluxioURI newUri = curUri.join(inode.getName());
          if (inode.isDirectory()) {
            nodesQueue.add(new Pair<InodeDirectory, AlluxioURI>((InodeDirectory) inode, newUri));
          } else if (isFullyInMemory((InodeFile) inode)) {
            ret.add(newUri);
          }
        }
      }
    }
    return ret;
  }

  /**
   * Gets the in-memory percentage of an Inode. For a file that has all blocks in memory, it returns
   * 100; for a file that has no block in memory, it returns 0. Returns 0 for a directory.
   *
   * @param inode the inode
   * @return the in memory percentage
   */
  private int getInMemoryPercentage(Inode inode) {
    if (!inode.isFile()) {
      return 0;
    }
    InodeFile inodeFile = (InodeFile) inode;

    long length = inodeFile.getLength();
    if (length == 0) {
      return 100;
    }

    long inMemoryLength = 0;
    for (BlockInfo info : mBlockMaster.getBlockInfoList(inodeFile.getBlockIds())) {
      if (isInTopStorageTier(info)) {
        inMemoryLength += info.getLength();
      }
    }
    return (int) (inMemoryLength * 100 / length);
  }

  /**
   * @return true if the given block is in the top storage level in some worker, false otherwise
   */
  private boolean isInTopStorageTier(BlockInfo blockInfo) {
    for (BlockLocation location : blockInfo.getLocations()) {
      if (mBlockMaster.getGlobalStorageTierAssoc().getOrdinal(location.getTierAlias()) == 0) {
        return true;
      }
    }
    return false;
  }

  /**
   * Creates a directory for a given path.
   *
   * @param path the path of the directory
   * @param options method options
   * @return an {@link alluxio.master.file.meta.InodeTree.CreatePathResult} representing the
   *         modified inodes and created inodes during path creation
   * @throws InvalidPathException when the path is invalid, please see documentation on
   *         {@link InodeTree#createPath(AlluxioURI, CreatePathOptions)} for more details
   * @throws FileAlreadyExistsException when there is already a file at path
   * @throws IOException if a non-Alluxio related exception occurs
   * @throws AccessControlException if permission checking fails
   */
  public InodeTree.CreatePathResult mkdir(AlluxioURI path, CreateDirectoryOptions options)
      throws InvalidPathException, FileAlreadyExistsException, IOException, AccessControlException {
    LOG.debug("mkdir {} ", path);
    MasterContext.getMasterSource().incCreateDirectoriesOps(1);
    synchronized (mInodeTree) {
      try {
        checkPermission(FileSystemAction.WRITE, path, true);
<<<<<<< HEAD
        if (!options.isMetadataLoad()) {
          mMountTable.checkWritable(path);
        }
        CreatePathOptions createPathOptions = new CreatePathOptions.Builder(MasterContext.getConf())
            .setAllowExists(options.isAllowExists())
            .setDirectory(true)
            .setPersisted(options.isPersisted())
            .setRecursive(options.isRecursive())
            .setOperationTimeMs(options.getOperationTimeMs())
            .setPermissionStatus(PermissionStatus.get(MasterContext.getConf(), true))
            .setMountPoint(mMountTable.isMountPoint(path))
            .build();
        InodeTree.CreatePathResult createResult = mInodeTree.createPath(path, createPathOptions);
=======
        InodeTree.CreatePathResult createResult = mInodeTree.createPath(path, options);
>>>>>>> 70230c75

        LOG.debug("writing journal entry for mkdir {}", path);
        writeJournalEntry(mDirectoryIdGenerator.toJournalEntry());
        journalCreatePathResult(createResult);
        flushJournal();
        LOG.debug("flushed journal for mkdir {}", path);
        MasterContext.getMasterSource().incDirectoriesCreated(1);
        return createResult;
      } catch (BlockInfoException e) {
        // Since we are creating a directory, the block size is ignored, no such exception should
        // happen.
        Throwables.propagate(e);
      }
    }
    return null;
  }

  /**
   * Journals the {@link InodeTree.CreatePathResult}. This does not flush the journal.
   * Synchronization is required outside of this method.
   *
   * @param createResult the {@link InodeTree.CreatePathResult} to journal
   */
  private void journalCreatePathResult(InodeTree.CreatePathResult createResult) {
    for (Inode inode : createResult.getModified()) {
      InodeLastModificationTimeEntry inodeLastModificationTime =
          InodeLastModificationTimeEntry.newBuilder()
          .setId(inode.getId())
          .setLastModificationTimeMs(inode.getLastModificationTimeMs())
          .build();
      writeJournalEntry(JournalEntry.newBuilder()
          .setInodeLastModificationTime(inodeLastModificationTime).build());
    }
    for (Inode inode : createResult.getCreated()) {
      writeJournalEntry(inode.toJournalEntry());
    }
    for (Inode inode : createResult.getPersisted()) {
      PersistDirectoryEntry persistDirectory = PersistDirectoryEntry.newBuilder()
          .setId(inode.getId())
          .build();
      writeJournalEntry(JournalEntry.newBuilder().setPersistDirectory(persistDirectory).build());
    }
  }

  /**
   * Renames a file to a destination.
   *
   * @param srcPath the source path to rename
   * @param dstPath the destination path to rename the file to
   * @throws FileDoesNotExistException if a non-existent file is encountered
   * @throws InvalidPathException if an invalid path is encountered
   * @throws IOException if an I/O error occurs
   * @throws AccessControlException if permission checking fails
   * @throws FileAlreadyExistsException if the file already exists
   */
  public void rename(AlluxioURI srcPath, AlluxioURI dstPath) throws FileAlreadyExistsException,
      FileDoesNotExistException, InvalidPathException, IOException, AccessControlException {
    MasterContext.getMasterSource().incRenamePathOps(1);
    synchronized (mInodeTree) {
      checkPermission(FileSystemAction.WRITE, srcPath, true);
      checkPermission(FileSystemAction.WRITE, dstPath, true);
      mMountTable.checkWritable(srcPath);
      mMountTable.checkWritable(dstPath);
      Inode srcInode = mInodeTree.getInodeByPath(srcPath);
      // Renaming path to itself is a no-op.
      if (srcPath.equals(dstPath)) {
        return;
      }
      // Renaming the root is not allowed.
      if (srcPath.isRoot()) {
        throw new InvalidPathException(ExceptionMessage.ROOT_CANNOT_BE_RENAMED.getMessage());
      }
      if (dstPath.isRoot()) {
        throw new InvalidPathException(ExceptionMessage.RENAME_CANNOT_BE_TO_ROOT.getMessage());
      }
      // Renaming across mount points is not allowed.
      String srcMount = mMountTable.getMountPoint(srcPath);
      String dstMount = mMountTable.getMountPoint(dstPath);
      if ((srcMount == null && dstMount != null) || (srcMount != null && dstMount == null)
          || (srcMount != null && dstMount != null && !srcMount.equals(dstMount))) {
        throw new InvalidPathException(ExceptionMessage.RENAME_CANNOT_BE_ACROSS_MOUNTS.getMessage(
            srcPath, dstPath));
      }
      // Renaming onto a mount point is not allowed.
      if (mMountTable.isMountPoint(dstPath)) {
        throw new InvalidPathException(
            ExceptionMessage.RENAME_CANNOT_BE_ONTO_MOUNT_POINT.getMessage(dstPath));
      }
      // Renaming a path to one of its subpaths is not allowed. Check for that, by making sure
      // srcComponents isn't a prefix of dstComponents.
      if (PathUtils.hasPrefix(dstPath.getPath(), srcPath.getPath())) {
        throw new InvalidPathException(ExceptionMessage.RENAME_CANNOT_BE_TO_SUBDIRECTORY.getMessage(
            srcPath, dstPath));
      }

      AlluxioURI dstParentURI = dstPath.getParent();

      // Get the inodes of the src and dst parents.
      Inode srcParentInode = mInodeTree.getInodeById(srcInode.getParentId());
      if (!srcParentInode.isDirectory()) {
        throw new InvalidPathException(
            ExceptionMessage.FILE_MUST_HAVE_VALID_PARENT.getMessage(srcPath));
      }
      Inode dstParentInode = mInodeTree.getInodeByPath(dstParentURI);
      if (!dstParentInode.isDirectory()) {
        throw new InvalidPathException(
            ExceptionMessage.FILE_MUST_HAVE_VALID_PARENT.getMessage(dstPath));
      }

      // Make sure destination path does not exist
      InodeDirectory dstParentDirectory = (InodeDirectory) dstParentInode;
      String[] dstComponents = PathUtils.getPathComponents(dstPath.getPath());
      if (dstParentDirectory.getChild(dstComponents[dstComponents.length - 1]) != null) {
        throw new FileAlreadyExistsException(
            ExceptionMessage.FILE_ALREADY_EXISTS.getMessage(dstPath));
      }

      // Now we remove srcInode from it's parent and insert it into dstPath's parent
      long opTimeMs = System.currentTimeMillis();
      renameInternal(srcInode.getId(), dstPath, false, opTimeMs);

      RenameEntry rename = RenameEntry.newBuilder()
          .setId(srcInode.getId())
          .setDstPath(dstPath.getPath())
          .setOpTimeMs(opTimeMs)
          .build();
      writeJournalEntry(JournalEntry.newBuilder().setRename(rename).build());
      flushJournal();

      LOG.debug("Renamed {} to {}", srcPath, dstPath);
    }
  }

  /**
   * Implements renaming.
   *
   * NOTE: {@link #mInodeTree} should already be locked before calling this method.
   *
   * @param fileId the file id of the rename source
   * @param dstPath the path to the rename destionation
   * @param replayed whether the operation is a result of replaying the journal
   * @param opTimeMs the time of the operation
   * @throws FileDoesNotExistException if a non-existent file is encountered
   * @throws InvalidPathException if an invalid path is encountered
   * @throws IOException if an I/O error is encountered
   */
  void renameInternal(long fileId, AlluxioURI dstPath, boolean replayed, long opTimeMs)
      throws FileDoesNotExistException, InvalidPathException, IOException {
    Inode srcInode = mInodeTree.getInodeById(fileId);
    AlluxioURI srcPath = mInodeTree.getPath(srcInode);
    LOG.debug("Renaming {} to {}", srcPath, dstPath);

    // If the source file is persisted, rename it in the UFS.
    FileInfo fileInfo = getFileInfoInternal(srcInode);
    if (!replayed && fileInfo.isPersisted()) {
      String ufsSrcPath = mMountTable.resolve(srcPath).toString();
      String ufsDstPath = mMountTable.resolve(dstPath).toString();
      UnderFileSystem ufs = UnderFileSystem.get(ufsSrcPath, MasterContext.getConf());
      String parentPath = new AlluxioURI(ufsDstPath).getParent().toString();
      if (!ufs.exists(parentPath) && !ufs.mkdirs(parentPath, true)) {
        throw new IOException(ExceptionMessage.FAILED_UFS_CREATE.getMessage(parentPath));
      }
      if (!ufs.rename(ufsSrcPath, ufsDstPath)) {
        throw new IOException(
            ExceptionMessage.FAILED_UFS_RENAME.getMessage(ufsSrcPath, ufsDstPath));
      }
    }

    // TODO(jiri): A crash between now and the time the rename operation is journaled will result in
    // an inconsistency between Alluxio and UFS.
    Inode srcParentInode = mInodeTree.getInodeById(srcInode.getParentId());
    AlluxioURI dstParentURI = dstPath.getParent();
    Inode dstParentInode = mInodeTree.getInodeByPath(dstParentURI);
    ((InodeDirectory) srcParentInode).removeChild(srcInode);
    srcParentInode.setLastModificationTimeMs(opTimeMs);
    srcInode.setParentId(dstParentInode.getId());
    srcInode.setName(dstPath.getName());
    ((InodeDirectory) dstParentInode).addChild(srcInode);
    dstParentInode.setLastModificationTimeMs(opTimeMs);
    MasterContext.getMasterSource().incPathsRenamed(1);
    propagatePersisted(srcInode, replayed);
  }

  /**
   * NOTE: {@link #mInodeTree} should already be locked before calling this method.
   *
   * @param entry the entry to use
   */
  private void renameFromEntry(RenameEntry entry) {
    MasterContext.getMasterSource().incRenamePathOps(1);
    try {
      renameInternal(entry.getId(), new AlluxioURI(entry.getDstPath()), true,
          entry.getOpTimeMs());
    } catch (Exception e) {
      throw new RuntimeException(e);
    }
  }

  /**
   * Propagates the persisted status to all parents of the given inode in the same mount partition.
   *
   * NOTE: {@link #mInodeTree} should already be locked before calling this method.
   *
   * @param inode the inode to start the propagation at
   * @param replayed whether the invocation is a result of replaying the journal
   * @throws FileDoesNotExistException if a non-existent file is encountered
   */
  private void propagatePersisted(Inode inode, boolean replayed)
      throws FileDoesNotExistException {
    if (!inode.isPersisted()) {
      return;
    }
    Inode handle = inode;
    while (handle.getParentId() != InodeTree.NO_PARENT) {
      handle = mInodeTree.getInodeById(handle.getParentId());
      AlluxioURI path = mInodeTree.getPath(handle);
      if (mMountTable.isMountPoint(path)) {
        // Stop propagating the persisted status at mount points.
        break;
      }
      if (handle.isPersisted()) {
        // Stop if a persisted directory is encountered.
        break;
      }
      handle.setPersistenceState(PersistenceState.PERSISTED);
      if (!replayed) {
        PersistDirectoryEntry persistDirectory = PersistDirectoryEntry.newBuilder()
            .setId(inode.getId())
            .build();
        writeJournalEntry(JournalEntry.newBuilder().setPersistDirectory(persistDirectory).build());
      }
    }
  }

  /**
   * Frees or evicts all of the blocks of the file from alluxio storage. If the given file is a
   * directory, and the 'recursive' flag is enabled, all descendant files will also be freed.
   *
   * @param path the path to free
   * @param recursive if true, and the file is a directory, all descendants will be freed
   * @return true if the file was freed
   * @throws FileDoesNotExistException if the file does not exist
   * @throws AccessControlException if permission checking fails
   * @throws InvalidPathException if the given path is invalid
   */
  public boolean free(AlluxioURI path, boolean recursive)
      throws FileDoesNotExistException, InvalidPathException, AccessControlException {
    MasterContext.getMasterSource().incFreeFileOps(1);
    synchronized (mInodeTree) {
      checkPermission(FileSystemAction.WRITE, path, false);

      Inode inode = mInodeTree.getInodeByPath(path);

      if (inode.isDirectory() && !recursive && ((InodeDirectory) inode).getNumberOfChildren() > 0) {
        // inode is nonempty, and we don't want to free a nonempty directory unless recursive is
        // true
        return false;
      }

      List<Inode> freeInodes = new ArrayList<Inode>();
      freeInodes.add(inode);
      if (inode.isDirectory()) {
        freeInodes.addAll(mInodeTree.getInodeChildrenRecursive((InodeDirectory) inode));
      }

      // We go through each inode.
      for (int i = freeInodes.size() - 1; i >= 0; i--) {
        Inode freeInode = freeInodes.get(i);

        if (freeInode.isFile()) {
          // Remove corresponding blocks from workers.
          mBlockMaster.removeBlocks(((InodeFile) freeInode).getBlockIds(), false /* delete */);
        }
      }
      MasterContext.getMasterSource().incFilesFreed(freeInodes.size());
    }
    return true;
  }

  /**
   * Gets the path of a file with the given id.
   *
   * @param fileId the id of the file to look up
   * @return the path of the file
   * @throws FileDoesNotExistException raise if the file does not exist
   */
  public AlluxioURI getPath(long fileId) throws FileDoesNotExistException {
    synchronized (mInodeTree) {
      return mInodeTree.getPath(mInodeTree.getInodeById(fileId));
    }
  }

  /**
   * @return the set of inode ids which are pinned
   */
  public Set<Long> getPinIdList() {
    synchronized (mInodeTree) {
      return mInodeTree.getPinIdSet();
    }
  }

  /**
   * @return the ufs address for this master
   */
  public String getUfsAddress() {
    return MasterContext.getConf().get(Constants.UNDERFS_ADDRESS);
  }

  /**
   * @return the white list
   */
  public List<String> getWhiteList() {
    synchronized (mInodeTree) {
      return mWhitelist.getList();
    }
  }

  /**
   * @return all the files lost on the workers
   */
  public List<Long> getLostFiles() {
    Set<Long> lostFiles = Sets.newHashSet();
    for (long blockId : mBlockMaster.getLostBlocks()) {
      // the file id is the container id of the block id
      long containerId = BlockId.getContainerId(blockId);
      long fileId = IdUtils.createFileId(containerId);
      lostFiles.add(fileId);
    }
    return new ArrayList<Long>(lostFiles);
  }

  /**
   * Reports a file as lost.
   *
   * @param fileId the id of the file
   * @throws FileDoesNotExistException if the file does not exist
   */
  public void reportLostFile(long fileId) throws FileDoesNotExistException {
    synchronized (mInodeTree) {
      Inode inode = mInodeTree.getInodeById(fileId);
      if (inode.isDirectory()) {
        LOG.warn("Reported file is a directory {}", inode);
        return;
      }

      List<Long> blockIds = Lists.newArrayList();
      try {
        for (FileBlockInfo fileBlockInfo : getFileBlockInfoList(getPath(fileId))) {
          blockIds.add(fileBlockInfo.getBlockInfo().getBlockId());
        }
      } catch (InvalidPathException e) {
        LOG.info("Failed to get file info {}", fileId, e);
      }
      mBlockMaster.reportLostBlocks(blockIds);
      LOG.info("Reported file loss of blocks {}. Alluxio will recompute it: {}", blockIds, fileId);
    }
  }

  /**
   * Loads metadata for the object identified by the given path from UFS into Alluxio.
   *
   * @param path the path for which metadata should be loaded
   * @param recursive whether parent directories should be created if they do not already exist
   * @return the file id of the loaded path
   * @throws BlockInfoException if an invalid block size is encountered
   * @throws FileAlreadyExistsException if the object to be loaded already exists
   * @throws FileDoesNotExistException if there is no UFS path
   * @throws InvalidPathException if invalid path is encountered
   * @throws InvalidFileSizeException if invalid file size is encountered
   * @throws FileAlreadyCompletedException if the file is already completed
   * @throws IOException if an I/O error occurs
   * @throws AccessControlException if permission checking fails
   */
  // TODO(jiri): Make it possible to load UFS objects recursively.
  public long loadMetadata(AlluxioURI path, boolean recursive)
      throws BlockInfoException, FileAlreadyExistsException, FileDoesNotExistException,
      InvalidPathException, InvalidFileSizeException, FileAlreadyCompletedException, IOException,
      AccessControlException {
    AlluxioURI ufsPath;
    synchronized (mInodeTree) {
      checkPermission(FileSystemAction.READ, path, false);
      ufsPath = mMountTable.resolve(path);
    }
    UnderFileSystem ufs = UnderFileSystem.get(ufsPath.toString(), MasterContext.getConf());
    try {
      if (!ufs.exists(ufsPath.getPath())) {
        throw new FileDoesNotExistException(
            ExceptionMessage.PATH_DOES_NOT_EXIST.getMessage(path.getPath()));
      }
      if (ufs.isFile(ufsPath.getPath())) {
        long ufsBlockSizeByte = ufs.getBlockSizeByte(ufsPath.toString());
        long ufsLength = ufs.getFileSize(ufsPath.toString());
        // Metadata loaded from UFS has no TTL set.
<<<<<<< HEAD
        CreateFileOptions createFileOptions = new CreateFileOptions.Builder(MasterContext.getConf())
            .setBlockSizeBytes(ufsBlockSizeByte)
            .setRecursive(recursive)
            .setPersisted(true)
            .setMetadataLoad(true)
            .build();
        long fileId = create(path, createFileOptions);
=======
        CreateFileOptions options =
            CreateFileOptions.defaults().setBlockSizeBytes(ufsBlockSizeByte).setRecursive(recursive)
                .setPersisted(true);
        long fileId = create(path, options);
>>>>>>> 70230c75
        CompleteFileOptions completeOptions =
            CompleteFileOptions.defaults().setUfsLength(ufsLength);
        completeFile(path, completeOptions);
        return fileId;
      } else {
        return loadMetadataDirectory(path, recursive);
      }
    } catch (IOException e) {
      LOG.error(ExceptionUtils.getStackTrace(e));
      throw e;
    }
  }

  /**
   * Loads metadata for the directory identified by the given path from UFS into Alluxio. This does
   * not actually require looking at the UFS path.
   *
   * @param path the path for which metadata should be loaded
   * @param recursive whether parent directories should be created if they do not already exist
   * @return the file id of the loaded directory
   * @throws FileAlreadyExistsException if the object to be loaded already exists
   * @throws InvalidPathException if invalid path is encountered
   * @throws IOException if an I/O error occurs   *
   * @throws AccessControlException if permission checking fails
   */
  private long loadMetadataDirectory(AlluxioURI path, boolean recursive)
      throws IOException, FileAlreadyExistsException, InvalidPathException, AccessControlException {
    CreateDirectoryOptions options =
<<<<<<< HEAD
        new CreateDirectoryOptions.Builder(MasterContext.getConf()).setRecursive(recursive)
            .setPersisted(true).setMetadataLoad(true).build();
=======
        CreateDirectoryOptions.defaults().setMountPoint(mMountTable.isMountPoint(path))
            .setPersisted(true).setRecursive(recursive);
>>>>>>> 70230c75
    InodeTree.CreatePathResult result = mkdir(path, options);
    List<Inode> inodes = null;
    if (result.getCreated().size() > 0) {
      inodes = result.getCreated();
    } else if (result.getPersisted().size() > 0) {
      inodes = result.getPersisted();
    } else if (result.getModified().size() > 0) {
      inodes = result.getModified();
    }
    if (inodes == null) {
      throw new FileAlreadyExistsException(ExceptionMessage.FILE_ALREADY_EXISTS.getMessage(path));
    }
    return inodes.get(inodes.size() - 1).getId();
  }

  /**
   * Mounts a UFS path onto an Alluxio path.
   *
   * @param alluxioPath the Alluxio path to mount to
   * @param ufsPath the UFS path to mount
   * @param options the mount options
   * @throws FileAlreadyExistsException if the path to be mounted already exists
   * @throws InvalidPathException if an invalid path is encountered
   * @throws IOException if an I/O error occurs
   * @throws AccessControlException if the permission check fails
   */
  public void mount(AlluxioURI alluxioPath, AlluxioURI ufsPath, MountOptions options)
      throws FileAlreadyExistsException, InvalidPathException, IOException, AccessControlException {
    MasterContext.getMasterSource().incMountOps(1);
    synchronized (mInodeTree) {
      checkPermission(FileSystemAction.WRITE, alluxioPath, true);
      mMountTable.checkWritable(alluxioPath);
      mountInternal(alluxioPath, ufsPath, options);
      boolean loadMetadataSuceeded = false;
      try {
        // This will create the directory at alluxioPath
        loadMetadataDirectory(alluxioPath, false);
        loadMetadataSuceeded = true;
      } finally {
        if (!loadMetadataSuceeded) {
          unmountInternal(alluxioPath);
        }
        // Exception will be propagated from loadMetadataDirectory
      }
      AddMountPointEntry addMountPoint =
          AddMountPointEntry.newBuilder().setAlluxioPath(alluxioPath.toString())
              .setUfsPath(ufsPath.toString()).setOptions(options.toProto()).build();
      writeJournalEntry(JournalEntry.newBuilder().setAddMountPoint(addMountPoint).build());
      flushJournal();
      MasterContext.getMasterSource().incPathsMounted(1);
    }
  }

  /**
   * NOTE: {@link #mInodeTree} should already be locked before calling this method.
   *
   * @param entry the entry to use
   * @throws FileAlreadyExistsException if the mount point already exists
   * @throws InvalidPathException if an invalid path is encountered
   * @throws IOException if an I/O exception occurs
   */
  void mountFromEntry(AddMountPointEntry entry)
      throws FileAlreadyExistsException, InvalidPathException, IOException {
    AlluxioURI alluxioURI = new AlluxioURI(entry.getAlluxioPath());
    AlluxioURI ufsURI = new AlluxioURI(entry.getUfsPath());
    mountInternal(alluxioURI, ufsURI, new MountOptions(entry.getOptions()));
  }

  /**
   * NOTE: {@link #mInodeTree} should already be locked before calling this method.
   *
   * @param alluxioPath the Alluxio mount point
   * @param ufsPath the UFS endpoint to mount
   * @throws FileAlreadyExistsException if the mount point already exists
   * @throws InvalidPathException if an invalid path is encountered
   * @throws IOException if an I/O exception occurs
   */
  void mountInternal(AlluxioURI alluxioPath, AlluxioURI ufsPath, MountOptions options)
      throws FileAlreadyExistsException, InvalidPathException, IOException {
    // Check that the ufsPath exists and is a directory
    UnderFileSystem ufs = UnderFileSystem.get(ufsPath.toString(), MasterContext.getConf());
    if (!ufs.exists(ufsPath.getPath())) {
      throw new IOException(ExceptionMessage.UFS_PATH_DOES_NOT_EXIST.getMessage(ufsPath.getPath()));
    }
    if (ufs.isFile(ufsPath.getPath())) {
      throw new IOException(ExceptionMessage.PATH_MUST_BE_DIRECTORY.getMessage(ufsPath.getPath()));
    }
    // Check that the alluxioPath we're creating doesn't shadow a path in the default UFS
    String defaultUfsPath = MasterContext.getConf().get(Constants.UNDERFS_ADDRESS);
    UnderFileSystem defaultUfs = UnderFileSystem.get(defaultUfsPath, MasterContext.getConf());
    if (defaultUfs.exists(PathUtils.concatPath(defaultUfsPath, alluxioPath.getPath()))) {
      throw new IOException(
          ExceptionMessage.MOUNT_PATH_SHADOWS_DEFAULT_UFS.getMessage(alluxioPath));
    }
    // This should check that we are not mounting a prefix of an existing mount, and that no
    // existing mount is a prefix of this mount.
    mMountTable.add(alluxioPath, ufsPath, options);
  }

  /**
   * Unmounts a UFS path previously mounted path onto an Alluxio path.
   *
   * @param alluxioPath the Alluxio path to unmount, must be a mount point
   * @return true if the UFS path was successfully unmounted, false otherwise
   * @throws FileDoesNotExistException if the path to be mounted does not exist
   * @throws InvalidPathException if an invalid path is encountered
   * @throws IOException if an I/O error occurs
   * @throws AccessControlException if the permission check fails
   */
  public boolean unmount(AlluxioURI alluxioPath)
      throws FileDoesNotExistException, InvalidPathException, IOException, AccessControlException {
    MasterContext.getMasterSource().incUnmountOps(1);
    synchronized (mInodeTree) {
      checkPermission(FileSystemAction.WRITE, alluxioPath, true);
      if (unmountInternal(alluxioPath)) {
        Inode inode = mInodeTree.getInodeByPath(alluxioPath);
        // Use the internal delete API, setting {@code replayed} to false to prevent the delete
        // operations from being persisted in the UFS.
        long fileId = inode.getId();
        long opTimeMs = System.currentTimeMillis();
        deleteFileRecursiveInternal(fileId, true /* replayed */, opTimeMs);
        DeleteFileEntry deleteFile = DeleteFileEntry.newBuilder()
            .setId(fileId)
            .setRecursive(true)
            .setOpTimeMs(opTimeMs)
            .build();
        writeJournalEntry(JournalEntry.newBuilder().setDeleteFile(deleteFile).build());
        DeleteMountPointEntry deleteMountPoint = DeleteMountPointEntry.newBuilder()
            .setAlluxioPath(alluxioPath.toString())
            .build();
        writeJournalEntry(JournalEntry.newBuilder().setDeleteMountPoint(deleteMountPoint).build());
        flushJournal();
        MasterContext.getMasterSource().incPathsUnmounted(1);
        return true;
      }
    }
    return false;
  }

  /**
   * NOTE: {@link #mInodeTree} should already be locked before calling this method.
   *
   * @param entry the entry to use
   * @throws InvalidPathException if an invalid path is encountered
   */
  void unmountFromEntry(DeleteMountPointEntry entry) throws InvalidPathException {
    AlluxioURI alluxioURI = new AlluxioURI(entry.getAlluxioPath());
    if (!unmountInternal(alluxioURI)) {
      LOG.error("Failed to unmount {}", alluxioURI);
    }
  }

  /**
   * NOTE: {@link #mInodeTree} should already be locked before calling this method.
   *
   * @param alluxioPath the Alluxio mount point to unmount
   * @return true if successful, false otherwise
   * @throws InvalidPathException if an invalied path is encountered
   */
  boolean unmountInternal(AlluxioURI alluxioPath) throws InvalidPathException {
    return mMountTable.delete(alluxioPath);
  }

  /**
   * Resets a file. It first free the whole file, and then reinitializes it.
   *
   * @param fileId the id of the file
   * @throws FileDoesNotExistException if the file does not exist
   * @throws AccessControlException if permission checking fails
   * @throws InvalidPathException if the path is invalid for the id of the file
   */
  public void resetFile(long fileId)
      throws FileDoesNotExistException, InvalidPathException, AccessControlException {
    // TODO(yupeng) check the file is not persisted
    synchronized (mInodeTree) {
      // free the file first
      free(getPath(fileId), false);
      InodeFile inodeFile = (InodeFile) mInodeTree.getInodeById(fileId);
      inodeFile.reset();
    }
  }

  /**
   * Sets the file attribute.
   *
   * @param path the path to set attribute for
   * @param options attributes to be set, see {@link SetAttributeOptions}
   * @throws FileDoesNotExistException if the file does not exist
   * @throws AccessControlException if permission checking fails
   * @throws InvalidPathException if the given path is invalid
   */
  public void setAttribute(AlluxioURI path, SetAttributeOptions options)
      throws FileDoesNotExistException, AccessControlException, InvalidPathException {
    MasterContext.getMasterSource().incSetAttributeOps(1);
    // for chown
    boolean rootRequired = options.getOwner() != null;
    // for chgrp, chmod
    boolean ownerRequired =
        (options.getGroup() != null) || (options.getPermission() != Constants.INVALID_PERMISSION);
    synchronized (mInodeTree) {
      checkSetAttributePermission(path, rootRequired, ownerRequired);

      long fileId = mInodeTree.getInodeByPath(path).getId();
      long opTimeMs = System.currentTimeMillis();
      Inode targetInode = mInodeTree.getInodeByPath(path);
      if (options.isRecursive() && targetInode.isDirectory()) {
        List<Inode> inodeChildren =
            mInodeTree.getInodeChildrenRecursive((InodeDirectory) targetInode);
        for (Inode inode : inodeChildren) {
          checkSetAttributePermission(mInodeTree.getPath(inode), rootRequired, ownerRequired);
        }
        for (Inode inode : inodeChildren) {
          long id = inode.getId();
          setAttributeInternal(id, opTimeMs, options);
          journalSetAttribute(id, opTimeMs, options);
        }
      }
      setAttributeInternal(fileId, opTimeMs, options);
      journalSetAttribute(fileId, opTimeMs, options);
    }
  }

  /**
   * NOTE: {@link #mInodeTree} should already be locked before calling this method.
   *
   * @param fileId the file id to use
   * @param opTimeMs the operation time (in milliseconds)
   * @param options the method options
   */
  private void journalSetAttribute(long fileId, long opTimeMs, SetAttributeOptions options) {
    SetAttributeEntry.Builder builder =
        SetAttributeEntry.newBuilder().setId(fileId).setOpTimeMs(opTimeMs);
    if (options.getPinned() != null) {
      builder.setPinned(options.getPinned());
    }
    if (options.getTtl() != null) {
      builder.setTtl(options.getTtl());
    }
    if (options.getPersisted() != null) {
      builder.setPersisted(options.getPersisted());
    }
    if (options.getOwner() != null) {
      builder.setOwner(options.getOwner());
    }
    if (options.getGroup() != null) {
      builder.setGroup(options.getGroup());
    }
    if (options.getPermission() != Constants.INVALID_PERMISSION) {
      builder.setPermission(options.getPermission().shortValue());
    }
    writeJournalEntry(JournalEntry.newBuilder().setSetAttribute(builder).build());
    flushJournal();
  }

  /**
   * Schedules a file for async persistence.
   *
   * @param path the id of the file for persistence
   * @return the id of the worker that persistence is scheduled on
   * @throws FileDoesNotExistException when the file does not exist
   * @throws InvalidPathException if the given path is invalid
   */
  public long scheduleAsyncPersistence(AlluxioURI path)
      throws FileDoesNotExistException, InvalidPathException {
    synchronized (mInodeTree) {
      long workerId = scheduleAsyncPersistenceInternal(path);
      long fileId = mInodeTree.getInodeByPath(path).getId();
      // write to journal
      AsyncPersistRequestEntry asyncPersistRequestEntry =
          AsyncPersistRequestEntry.newBuilder().setFileId(fileId).build();
      writeJournalEntry(
          JournalEntry.newBuilder().setAsyncPersistRequest(asyncPersistRequestEntry).build());
      flushJournal();
      return workerId;
    }
  }

  /**
   * NOTE: {@link #mInodeTree} should already be locked before calling this method.
   *
   * @param path the path to schedule asynchronous persistence for
   * @return the id of the worker that will perform the operation
   * @throws FileDoesNotExistException if the file does not exist
   * @throws InvalidPathException if an invalid path is encountered
   */
  private long scheduleAsyncPersistenceInternal(AlluxioURI path) throws
      FileDoesNotExistException, InvalidPathException {
    // find the worker
    long workerId = getWorkerStoringFile(path);

    if (workerId == IdUtils.INVALID_WORKER_ID) {
      LOG.warn("No worker found to schedule async persistence for file {}", path);
      // no worker found, do nothing
      return workerId;
    }

    // update the state
    Inode inode = mInodeTree.getInodeByPath(path);
    inode.setPersistenceState(PersistenceState.IN_PROGRESS);
    long fileId = inode.getId();

    if (!mWorkerToAsyncPersistFiles.containsKey(workerId)) {
      mWorkerToAsyncPersistFiles.put(workerId, Sets.<Long>newHashSet());
    }
    mWorkerToAsyncPersistFiles.get(workerId).add(fileId);

    return workerId;
  }

  /**
   * Gets a worker where the given file is stored.
   *
   * @param path the path to the file
   * @return the id of the storing worker
   * @throws FileDoesNotExistException when the file does not exist on any worker
   */
  // TODO(calvin): Propagate the exceptions in certain cases
  private long getWorkerStoringFile(AlluxioURI path) throws FileDoesNotExistException {
    Map<Long, Integer> workerBlockCounts = Maps.newHashMap();
    List<FileBlockInfo> blockInfoList;
    try {
      blockInfoList = getFileBlockInfoList(path);

      for (FileBlockInfo fileBlockInfo : blockInfoList) {
        for (BlockLocation blockLocation : fileBlockInfo.getBlockInfo().getLocations()) {
          if (workerBlockCounts.containsKey(blockLocation.getWorkerId())) {
            workerBlockCounts.put(blockLocation.getWorkerId(),
                workerBlockCounts.get(blockLocation.getWorkerId()) + 1);
          } else {
            workerBlockCounts.put(blockLocation.getWorkerId(), 1);
          }

          // TODO(yupeng) remove the requirement that all the blocks of a file must be stored on the
          // same worker, for now it returns the first worker that has all the blocks
          if (workerBlockCounts.get(blockLocation.getWorkerId()) == blockInfoList.size()) {
            return blockLocation.getWorkerId();
          }
        }
      }
    } catch (FileDoesNotExistException e) {
      LOG.error("The file {} to persist does not exist", path);
      return IdUtils.INVALID_WORKER_ID;
    } catch (InvalidPathException e) {
      LOG.error("The file {} to persist is invalid", path);
      return IdUtils.INVALID_WORKER_ID;
    }

    if (workerBlockCounts.size() == 0) {
      LOG.error("The file " + path + " does not exist on any worker");
      return IdUtils.INVALID_WORKER_ID;
    }

    LOG.error("Not all the blocks of file {} stored on the same worker", path);
    return IdUtils.INVALID_WORKER_ID;
  }

  /**
   * Polls the files to send to the given worker for persistence. It also removes files from the
   * worker entry in {@link #mWorkerToAsyncPersistFiles}.
   *
   * @param workerId the worker id
   * @return the list of files
   * @throws FileDoesNotExistException if the file does not exist
   * @throws InvalidPathException if the path is invalid
   */
  private List<PersistFile> pollFilesToCheckpoint(long workerId)
      throws FileDoesNotExistException, InvalidPathException {
    List<PersistFile> filesToPersist = Lists.newArrayList();
    List<Long> fileIdsToPersist = Lists.newArrayList();

    synchronized (mInodeTree) {
      if (!mWorkerToAsyncPersistFiles.containsKey(workerId)) {
        return filesToPersist;
      }

      Set<Long> scheduledFiles = mWorkerToAsyncPersistFiles.get(workerId);
      for (long fileId : scheduledFiles) {
        InodeFile inode = (InodeFile) mInodeTree.getInodeById(fileId);
        if (inode.isCompleted()) {
          fileIdsToPersist.add(fileId);
          List<Long> blockIds = Lists.newArrayList();
          for (FileBlockInfo fileBlockInfo : getFileBlockInfoList(mInodeTree.getPath(inode))) {
            blockIds.add(fileBlockInfo.getBlockInfo().getBlockId());
          }

          filesToPersist.add(new PersistFile(fileId, blockIds));
          // update the inode file persisence state
          inode.setPersistenceState(PersistenceState.IN_PROGRESS);
        }
      }
      mWorkerToAsyncPersistFiles.get(workerId).removeAll(fileIdsToPersist);
    }
    return filesToPersist;
  }

  /**
   * Instructs a worker to persist the files.
   *
   * @param workerId the id of the worker that heartbeats
   * @param persistedFiles the files that persisted on the worker
   * @return the command for persisting the blocks of a file
   * @throws FileDoesNotExistException if the file does not exist
   * @throws InvalidPathException if the file path corresponding to the file id is invalid
   * @throws AccessControlException if permission checking fails
   */
  public synchronized FileSystemCommand workerHeartbeat(long workerId, List<Long> persistedFiles)
      throws FileDoesNotExistException, InvalidPathException, AccessControlException {
    for (long fileId : persistedFiles) {
      setAttribute(getPath(fileId), SetAttributeOptions.defaults().setPersisted(true));
    }

    // get the files for the given worker to checkpoint
    List<PersistFile> filesToCheckpoint = pollFilesToCheckpoint(workerId);
    if (!filesToCheckpoint.isEmpty()) {
      LOG.debug("Sent files {} to worker {} to persist", filesToCheckpoint, workerId);
    }
    FileSystemCommandOptions options = new FileSystemCommandOptions();
    options.setPersistOptions(new PersistCommandOptions(filesToCheckpoint));
    return new FileSystemCommand(CommandType.Persist, options);
  }

  /**
   * NOTE: {@link #mInodeTree} should already be locked before calling this method.
   *
   * @param fileId the file id to use
   * @param opTimeMs the operation time (in milliseconds)
   * @param options the method options
   * @throws FileDoesNotExistException
   */
  private void setAttributeInternal(long fileId, long opTimeMs, SetAttributeOptions options)
      throws FileDoesNotExistException {
    Inode inode = mInodeTree.getInodeById(fileId);
    if (options.getPinned() != null) {
      mInodeTree.setPinned(inode, options.getPinned(), opTimeMs);
      inode.setLastModificationTimeMs(opTimeMs);
    }
    if (options.getTtl() != null) {
      Preconditions.checkArgument(inode.isFile(), PreconditionMessage.TTL_ONLY_FOR_FILE);
      long ttl = options.getTtl();
      InodeFile file = (InodeFile) inode;
      if (file.getTtl() != ttl) {
        mTtlBuckets.remove(file);
        file.setTtl(ttl);
        mTtlBuckets.insert(file);
        file.setLastModificationTimeMs(opTimeMs);
      }
    }
    if (options.getPersisted() != null) {
      Preconditions.checkArgument(inode.isFile(), PreconditionMessage.PERSIST_ONLY_FOR_FILE);
      Preconditions.checkArgument(((InodeFile) inode).isCompleted(),
          PreconditionMessage.FILE_TO_PERSIST_MUST_BE_COMPLETE);
      InodeFile file = (InodeFile) inode;
      // TODO(manugoyal) figure out valid behavior in the un-persist case
      Preconditions.checkArgument(options.getPersisted(),
          PreconditionMessage.ERR_SET_STATE_UNPERSIST);
      if (!file.isPersisted()) {
        file.setPersistenceState(PersistenceState.PERSISTED);
        propagatePersisted(file, false);
        file.setLastModificationTimeMs(opTimeMs);
        MasterContext.getMasterSource().incFilesPersisted(1);
      }
    }
    if (options.getOwner() != null) {
      inode.setUserName(options.getOwner());
    }
    if (options.getGroup() != null) {
      inode.setGroupName(options.getGroup());
    }
    if (options.getPermission() != Constants.INVALID_PERMISSION) {
      inode.setPermission(options.getPermission().shortValue());
    }
  }

  /**
   * NOTE: {@link #mInodeTree} should already be locked before calling this method.
   *
   * @param entry the entry to use
   * @throws FileDoesNotExistException if the file does not exist
   */
  private void setAttributeFromEntry(SetAttributeEntry entry) throws FileDoesNotExistException {
    SetAttributeOptions options = SetAttributeOptions.defaults();
    if (entry.hasPinned()) {
      options.setPinned(entry.getPinned());
    }
    if (entry.hasTtl()) {
      options.setTtl(entry.getTtl());
    }
    if (entry.hasPersisted()) {
      options.setPersisted(entry.getPersisted());
    }
    if (entry.hasOwner()) {
      options.setOwner(entry.getOwner());
    }
    if (entry.hasGroup()) {
      options.setGroup(entry.getGroup());
    }
    if (entry.hasPermission()) {
      options.setPermission((short) entry.getPermission());
    }
    setAttributeInternal(entry.getId(), entry.getOpTimeMs(), options);
  }

  /**
   * Checks whether the client user is the owner of the path.
   *
   * NOTE: {@link #mInodeTree} should already be locked before calling this method.
   *
   * @param path to be checked on
   * @throws AccessControlException if permission checking fails
   * @throws InvalidPathException if the path is invalid
   */
  private void checkOwner(AlluxioURI path) throws AccessControlException, InvalidPathException {
    // bypasses permission checking if security is not enabled.
    if (!SecurityUtils.isSecurityEnabled(MasterContext.getConf())) {
      return;
    }

    // collects inodes info on the path
    List<FileInfo> fileInfos = collectFileInfoList(path);

    // collects user and groups
    String user = getClientUser();
    List<String> groups = getGroups(user);

    // checks the owner
    PermissionChecker.checkOwner(user, groups, path, fileInfos);
  }

  /**
   * Checks whether a user has permission to edit the attribute of a given path.
   *
   * @param path the path to check permission on
   * @param rootRequired indicates whether it requires to be the superuser
   * @param ownerRequired indicates whether it requires to be the owner of this path
   * @throws AccessControlException if permission checking fails
   * @throws InvalidPathException if the path is invalid
   */
  private void checkSetAttributePermission(AlluxioURI path, boolean rootRequired, boolean
      ownerRequired) throws AccessControlException, InvalidPathException {
    // bypasses permission checking if security is not enabled.
    if (!SecurityUtils.isSecurityEnabled(MasterContext.getConf())) {
      return;
    }
    // For chown, superuser is required
    if (rootRequired) {
      PermissionChecker.checkSuperuser(getClientUser(), getGroups(getClientUser()));
    }
    // For chgrp or chmod, owner is required
    if (ownerRequired) {
      checkOwner(path);
    }
    checkPermission(FileSystemAction.WRITE, path, false);
  }

  /**
   * Checks whether a user has permission to perform a specific action on a path. If the path is
   * invalid, it should bypass the {@link InvalidPathException}.
   *
   * NOTE: {@link #mInodeTree} should already be locked before calling this method.
   *
   * @param action requested {@link FileSystemAction} by user
   * @param path the path to check permission on
   * @param checkParent indicates whether to check its parent
   * @throws AccessControlException if permission checking fails
   */
  private void checkPermission(FileSystemAction action, AlluxioURI path, boolean checkParent)
      throws AccessControlException {
    // bypasses permission checking if security is not enabled.
    if (!SecurityUtils.isSecurityEnabled(MasterContext.getConf())) {
      return;
    }

    try {
      // collects inodes info on the path
      List<FileInfo> fileInfos = collectFileInfoList(path);

      // collects user and groups
      String user = getClientUser();
      List<String> groups = getGroups(user);

      // perform permission check
      String[] pathComponents = PathUtils.getPathComponents(path.getPath());
      if (checkParent) {
        if (// involved methods: create, mkdir, rename, deleteFile
            action.equals(FileSystemAction.WRITE)
            // create or mkdir under root "/", then assumes to have write permission.
            && (fileInfos.size() == 1 && pathComponents.length > 1)
            // rename or deleteFile under root "/", then must be the owner.
            || (fileInfos.size() == 2 && pathComponents.length == 2)) {
          // Handle a special case where the path is a level under root "/" and checking write
          // permission on it. We simply assume user has write permission on the root "/",
          // with a limitation that the user must be the owner of the path.
          PermissionChecker.checkOwner(user, groups, path, fileInfos);
        } else {
          PermissionChecker.checkParentPermission(user, groups, action, path, fileInfos);
        }
      } else {
        PermissionChecker.checkPermission(user, groups, action, path, fileInfos);
      }
    } catch (InvalidPathException e) {
      LOG.warn("Invalid Path {} for checking permission: " + e.getMessage(), path);
    }
  }

  /**
   * @return the client user
   * @throws AccessControlException if the client user information cannot be accessed
   */
  private String getClientUser() throws AccessControlException {
    try {
      User authorizedUser = PlainSaslServer.AuthorizedClientUser.get(MasterContext.getConf());
      if (authorizedUser == null) {
        throw new AccessControlException(
            ExceptionMessage.AUTHORIZED_CLIENT_USER_IS_NULL.getMessage());
      }
      return authorizedUser.getName();
    } catch (IOException e) {
      throw new AccessControlException(e.getMessage());
    }
  }

  /**
   * @param user the user to get groups for
   * @return the groups for the given user
   * @throws AccessControlException if the group service information cannot be accessed
   */
  private List<String> getGroups(String user) throws AccessControlException {
    try {
      return mGroupMappingService.getGroups(user);
    } catch (IOException e) {
      throw new AccessControlException(
          ExceptionMessage.PERMISSION_DENIED.getMessage(e.getMessage()));
    }
  }

  /**
   * NOTE: {@link #mInodeTree} should already be locked before calling this method.
   *
   * @param path the path to collect file information for
   * @return a list of {@link FileInfo}
   * @throws InvalidPathException if an invalid path is encountered
   */
  private List<FileInfo> collectFileInfoList(AlluxioURI path) throws InvalidPathException {
    List<FileInfo> fileInfos = Lists.newArrayList();
    for (Inode inodeOnPath :  mInodeTree.collectInodes(path)) {
      fileInfos.add(inodeOnPath.generateClientFileInfo(mInodeTree.getPath(inodeOnPath).toString()));
    }

    String[] pathComponents = PathUtils.getPathComponents(path.getPath());
    if (pathComponents.length < fileInfos.size()) {
      throw new InvalidPathException(ExceptionMessage.PATH_INVALID.getMessage(path.getPath()));
    }
    return fileInfos;
  }

  /**
   * This class represents the executor for periodic inode ttl check.
   */
  private final class MasterInodeTtlCheckExecutor implements HeartbeatExecutor {
    @Override
    public void heartbeat() {
      synchronized (mInodeTree) {
        Set<TtlBucket> expiredBuckets = mTtlBuckets.getExpiredBuckets(System.currentTimeMillis());
        for (TtlBucket bucket : expiredBuckets) {
          for (InodeFile file : bucket.getFiles()) {
            if (!file.isDeleted()) {
              // file.isPinned() is deliberately not checked because ttl will have effect no matter
              // whether the file is pinned.
              try {
                deleteFile(mInodeTree.getPath(file), false);
              } catch (Exception e) {
                LOG.error("Exception trying to clean up {} for ttl check: {}", file.toString(),
                    e.toString());
              }
            }
          }
        }
        mTtlBuckets.removeBuckets(expiredBuckets);
      }
    }

    @Override
    public void close() {
      // Nothing to clean up
    }
  }

  /**
   * Lost files periodic check.
   */
  private final class LostFilesDetectionHeartbeatExecutor implements HeartbeatExecutor {
    @Override
    public void heartbeat() {
      for (long fileId : getLostFiles()) {
        // update the state
        synchronized (mInodeTree) {
          Inode inode;
          try {
            inode = mInodeTree.getInodeById(fileId);
            if (inode.getPersistenceState() != PersistenceState.PERSISTED) {
              inode.setPersistenceState(PersistenceState.LOST);
            }
          } catch (FileDoesNotExistException e) {
            LOG.error("Exception trying to get inode from inode tree: {}", e.toString());
          }
        }
      }
    }

    @Override
    public void close() {
      // Nothing to clean up
    }
  }
}<|MERGE_RESOLUTION|>--- conflicted
+++ resolved
@@ -43,14 +43,11 @@
 import alluxio.master.file.meta.PersistenceState;
 import alluxio.master.file.meta.TtlBucket;
 import alluxio.master.file.meta.TtlBucketList;
+import alluxio.master.file.options.CompleteFileOptions;
 import alluxio.master.file.options.CreateDirectoryOptions;
 import alluxio.master.file.options.CreateFileOptions;
-<<<<<<< HEAD
+import alluxio.master.file.options.CreatePathOptions;
 import alluxio.master.file.options.MountOptions;
-=======
-import alluxio.master.file.options.CreatePathOptions;
-import alluxio.master.file.options.CompleteFileOptions;
->>>>>>> 70230c75
 import alluxio.master.file.options.SetAttributeOptions;
 import alluxio.master.journal.Journal;
 import alluxio.master.journal.JournalOutputStream;
@@ -1079,23 +1076,10 @@
     synchronized (mInodeTree) {
       try {
         checkPermission(FileSystemAction.WRITE, path, true);
-<<<<<<< HEAD
         if (!options.isMetadataLoad()) {
           mMountTable.checkWritable(path);
         }
-        CreatePathOptions createPathOptions = new CreatePathOptions.Builder(MasterContext.getConf())
-            .setAllowExists(options.isAllowExists())
-            .setDirectory(true)
-            .setPersisted(options.isPersisted())
-            .setRecursive(options.isRecursive())
-            .setOperationTimeMs(options.getOperationTimeMs())
-            .setPermissionStatus(PermissionStatus.get(MasterContext.getConf(), true))
-            .setMountPoint(mMountTable.isMountPoint(path))
-            .build();
-        InodeTree.CreatePathResult createResult = mInodeTree.createPath(path, createPathOptions);
-=======
         InodeTree.CreatePathResult createResult = mInodeTree.createPath(path, options);
->>>>>>> 70230c75
 
         LOG.debug("writing journal entry for mkdir {}", path);
         writeJournalEntry(mDirectoryIdGenerator.toJournalEntry());
@@ -1489,20 +1473,10 @@
         long ufsBlockSizeByte = ufs.getBlockSizeByte(ufsPath.toString());
         long ufsLength = ufs.getFileSize(ufsPath.toString());
         // Metadata loaded from UFS has no TTL set.
-<<<<<<< HEAD
-        CreateFileOptions createFileOptions = new CreateFileOptions.Builder(MasterContext.getConf())
-            .setBlockSizeBytes(ufsBlockSizeByte)
-            .setRecursive(recursive)
-            .setPersisted(true)
-            .setMetadataLoad(true)
-            .build();
-        long fileId = create(path, createFileOptions);
-=======
         CreateFileOptions options =
             CreateFileOptions.defaults().setBlockSizeBytes(ufsBlockSizeByte).setRecursive(recursive)
-                .setPersisted(true);
+                .setMetadataLoad(true).setPersisted(true);
         long fileId = create(path, options);
->>>>>>> 70230c75
         CompleteFileOptions completeOptions =
             CompleteFileOptions.defaults().setUfsLength(ufsLength);
         completeFile(path, completeOptions);
@@ -1531,13 +1505,8 @@
   private long loadMetadataDirectory(AlluxioURI path, boolean recursive)
       throws IOException, FileAlreadyExistsException, InvalidPathException, AccessControlException {
     CreateDirectoryOptions options =
-<<<<<<< HEAD
-        new CreateDirectoryOptions.Builder(MasterContext.getConf()).setRecursive(recursive)
-            .setPersisted(true).setMetadataLoad(true).build();
-=======
         CreateDirectoryOptions.defaults().setMountPoint(mMountTable.isMountPoint(path))
-            .setPersisted(true).setRecursive(recursive);
->>>>>>> 70230c75
+            .setPersisted(true).setRecursive(recursive).setMetadataLoad(true);
     InodeTree.CreatePathResult result = mkdir(path, options);
     List<Inode> inodes = null;
     if (result.getCreated().size() > 0) {
