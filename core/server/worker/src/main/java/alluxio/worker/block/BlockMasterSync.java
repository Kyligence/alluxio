/*
 * The Alluxio Open Foundation licenses this work under the Apache License, version 2.0
 * (the "License"). You may not use this work except in compliance with the License, which is
 * available at www.apache.org/licenses/LICENSE-2.0
 *
 * This software is distributed on an "AS IS" basis, WITHOUT WARRANTIES OR CONDITIONS OF ANY KIND,
 * either express or implied, as more fully set forth in the License.
 *
 * See the NOTICE file distributed with this work for information regarding copyright ownership.
 */

package alluxio.worker.block;

import alluxio.Configuration;
import alluxio.PropertyKey;
import alluxio.Sessions;
import alluxio.StorageTierAssoc;
import alluxio.WorkerStorageTierAssoc;
import alluxio.exception.BlockDoesNotExistException;
import alluxio.exception.ConnectionFailedException;
import alluxio.exception.InvalidWorkerStateException;
import alluxio.heartbeat.HeartbeatExecutor;
import alluxio.thrift.Command;
import alluxio.util.ThreadFactoryUtils;
import alluxio.wire.WorkerNetAddress;

import org.slf4j.Logger;
import org.slf4j.LoggerFactory;

import java.io.IOException;
import java.util.HashMap;
import java.util.Iterator;
import java.util.Map;
import java.util.concurrent.ExecutorService;
import java.util.concurrent.Executors;
import java.util.concurrent.atomic.AtomicReference;

import javax.annotation.concurrent.GuardedBy;
import javax.annotation.concurrent.NotThreadSafe;

/**
 * Task that carries out the necessary block worker to master communications, including register and
 * heartbeat. This class manages its own {@link BlockMasterClient}.
 *
 * When running, this task first requests a block report from the
 * {@link alluxio.worker.block.BlockWorker}, then sends it to the master. The master may
 * respond to the heartbeat with a command which will be executed. After which, the task will wait
 * for the elapsed time since its last heartbeat has reached the heartbeat interval. Then the cycle
 * will continue.
 *
 * If the task fails to heartbeat to the master, it will destroy its old master client and recreate
 * it before retrying.
 */
@NotThreadSafe
public final class BlockMasterSync implements HeartbeatExecutor {
  private static final Logger LOG = LoggerFactory.getLogger(BlockMasterSync.class);

  private static final int DEFAULT_BLOCK_REMOVER_POOL_SIZE = 10;

  /** The block worker responsible for interacting with Alluxio and UFS storage. */
  private final BlockWorker mBlockWorker;

  /** The worker ID for the worker. This may change if the master asks the worker to re-register. */
  private AtomicReference<Long> mWorkerId;

  /** The net address of the worker. */
  private final WorkerNetAddress mWorkerAddress;

  /** Milliseconds between heartbeats before a timeout. */
  private final int mHeartbeatTimeoutMs;

  /** Client for all master communication. */
  private final BlockMasterClient mMasterClient;

  /** The thread pool to remove block. */
  private final ExecutorService mBlockRemovalService = Executors.newFixedThreadPool(
      DEFAULT_BLOCK_REMOVER_POOL_SIZE, ThreadFactoryUtils.build("block-removal-service-%d", true));

  /** Last System.currentTimeMillis() timestamp when a heartbeat successfully completed. */
  private long mLastSuccessfulHeartbeatMs;

  /** Map from a block ID to whether it has been removed successfully. */
  @GuardedBy("itself")
  private final Map<Long, Boolean> mRemovingBlockIdToFinished;

  /**
   * Creates a new instance of {@link BlockMasterSync}.
   *
   * @param blockWorker the {@link BlockWorker} this syncer is updating to
   * @param workerId the worker id of the worker, assigned by the block master
   * @param workerAddress the net address of the worker
   * @param masterClient the Alluxio master client
   */
  BlockMasterSync(BlockWorker blockWorker, AtomicReference<Long> workerId,
      WorkerNetAddress workerAddress, BlockMasterClient masterClient) {
    mBlockWorker = blockWorker;
    mWorkerId = workerId;
    mWorkerAddress = workerAddress;
    mMasterClient = masterClient;
    mHeartbeatTimeoutMs = Configuration.getInt(PropertyKey.WORKER_BLOCK_HEARTBEAT_TIMEOUT_MS);
    mRemovingBlockIdToFinished = new HashMap<>();

    registerWithMaster();
    mLastSuccessfulHeartbeatMs = System.currentTimeMillis();
  }

  /**
   * Registers with the Alluxio master. This should be called before the continuous heartbeat thread
   * begins.
   *
   * @throws ConnectionFailedException if network connection failed
   */
  private void registerWithMaster() {
    BlockStoreMeta storeMeta = mBlockWorker.getStoreMetaFull();
    StorageTierAssoc storageTierAssoc = new WorkerStorageTierAssoc();
    mMasterClient.register(mWorkerId.get(),
        storageTierAssoc.getOrderedStorageAliases(), storeMeta.getCapacityBytesOnTiers(),
        storeMeta.getUsedBytesOnTiers(), storeMeta.getBlockList());
  }

  /**
   * Heartbeats to the master node about the change in the worker's managed space.
   */
  @Override
  public void heartbeat() {
    // Prepare metadata for the next heartbeat
    BlockHeartbeatReport blockReport = mBlockWorker.getReport();
    BlockStoreMeta storeMeta = mBlockWorker.getStoreMeta();

    // Send the heartbeat and execute the response
    Command cmdFromMaster = null;
    try {
      cmdFromMaster = mMasterClient
          .heartbeat(mWorkerId.get(), storeMeta.getUsedBytesOnTiers(),
              blockReport.getRemovedBlocks(), blockReport.getAddedBlocks());
      handleMasterCommand(cmdFromMaster);
      mLastSuccessfulHeartbeatMs = System.currentTimeMillis();
    } catch (IOException | ConnectionFailedException e) {
      // An error occurred, log and ignore it or error if heartbeat timeout is reached
      if (cmdFromMaster == null) {
        LOG.error("Failed to receive master heartbeat command.", e);
      } else {
        LOG.error("Failed to receive or execute master heartbeat command: {}",
            cmdFromMaster.toString(), e);
      }
      mMasterClient.resetConnection();
      if (System.currentTimeMillis() - mLastSuccessfulHeartbeatMs >= mHeartbeatTimeoutMs) {
        throw new RuntimeException("Master heartbeat timeout exceeded: " + mHeartbeatTimeoutMs);
      }
    }
  }

  @Override
  public void close() {
    mBlockRemovalService.shutdown();
  }

  /**
   * Handles a master command. The command is one of Unknown, Nothing, Register, Free, or Delete.
   * This call will block until the command is complete.
   *
   * @param cmd the command to execute
<<<<<<< HEAD
   * @throws IOException if I/O errors occur
   * @throws ConnectionFailedException if connection fails
=======
>>>>>>> 5ea5c0f1
   */
  // TODO(calvin): Evaluate the necessity of each command.
  private void handleMasterCommand(Command cmd) throws IOException, ConnectionFailedException {
    if (cmd == null) {
      return;
    }
    switch (cmd.getCommandType()) {
      // Currently unused
      case Delete:
        break;
      // Master requests blocks to be removed from Alluxio managed space.
      case Free:
        synchronized (mRemovingBlockIdToFinished) {
          for (long block : cmd.getData()) {
            if (!mRemovingBlockIdToFinished.containsKey(block)) {
              mRemovingBlockIdToFinished.put(block, false);
              mBlockRemovalService.execute(new BlockRemover(mBlockWorker,
                  mRemovingBlockIdToFinished, Sessions.MASTER_COMMAND_SESSION_ID, block));
            }
          }
          Iterator<Map.Entry<Long, Boolean>> it = mRemovingBlockIdToFinished.entrySet().iterator();
          while (it.hasNext()) {
            if (it.next().getValue()) {
              // The block has been successfully removed.
              it.remove();
            }
          }
        }
        break;
      // No action required
      case Nothing:
        break;
      // Master requests re-registration
      case Register:
        mWorkerId.set(mMasterClient.getId(mWorkerAddress));
        registerWithMaster();
        break;
      // Unknown request
      case Unknown:
        LOG.error("Master heartbeat sends unknown command {}", cmd);
        break;
      default:
        throw new RuntimeException("Un-recognized command from master " + cmd);
    }
  }

  /**
   * Thread to remove block from master.
   */
  @NotThreadSafe
  private class BlockRemover implements Runnable {
    private final BlockWorker mBlockWorker;
    private final long mSessionId;
    private final long mBlockId;
    private final Map<Long, Boolean> mRemovingBlockIdToFinished;

    /**
     * Creates a new instance of {@link BlockRemover}.
     *
     * @param blockWorker block worker for data manager
     * @param removingBlockIdToFinished map from block ID to whether it has been removed
     * @param sessionId the session id
     * @param blockId the block id
     */
    public BlockRemover(BlockWorker blockWorker, Map<Long, Boolean> removingBlockIdToFinished,
        long sessionId, long blockId) {
      mBlockWorker = blockWorker;
      mRemovingBlockIdToFinished = removingBlockIdToFinished;
      mSessionId = sessionId;
      mBlockId = blockId;
    }

    @Override
    public void run() {
      boolean success = false;
      try {
        mBlockWorker.removeBlock(mSessionId, mBlockId);
        success = true;
        synchronized (mRemovingBlockIdToFinished) {
          mRemovingBlockIdToFinished.put(mBlockId, true);
        }
        LOG.info("Block {} removed at session {}", mBlockId, mSessionId);
      } catch (IOException e) {
        LOG.warn("Failed master free block cmd for: {}.", mBlockId, e);
      } catch (InvalidWorkerStateException e) {
        LOG.warn("Failed master free block cmd for: {} due to block uncommitted.", mBlockId, e);
      } catch (BlockDoesNotExistException e) {
        LOG.warn("Failed master free block cmd for: {} due to block not found.", mBlockId, e);
      } finally {
        if (!success) {
          synchronized (mRemovingBlockIdToFinished) {
            // The remove operation fails, so remove the block from the map in order to make it
            // possible for another BlockRemover to remove it later.
            mRemovingBlockIdToFinished.remove(mBlockId);
          }
        }
      }
    }
  }
}<|MERGE_RESOLUTION|>--- conflicted
+++ resolved
@@ -160,11 +160,8 @@
    * This call will block until the command is complete.
    *
    * @param cmd the command to execute
-<<<<<<< HEAD
    * @throws IOException if I/O errors occur
    * @throws ConnectionFailedException if connection fails
-=======
->>>>>>> 5ea5c0f1
    */
   // TODO(calvin): Evaluate the necessity of each command.
   private void handleMasterCommand(Command cmd) throws IOException, ConnectionFailedException {
