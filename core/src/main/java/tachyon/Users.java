/*
 * Licensed to the University of California, Berkeley under one or more contributor license
 * agreements. See the NOTICE file distributed with this work for additional information regarding
 * copyright ownership. The ASF licenses this file to You under the Apache License, Version 2.0 (the
 * "License"); you may not use this file except in compliance with the License. You may obtain a
 * copy of the License at
 *
 * http://www.apache.org/licenses/LICENSE-2.0
 *
 * Unless required by applicable law or agreed to in writing, software distributed under the License
 * is distributed on an "AS IS" BASIS, WITHOUT WARRANTIES OR CONDITIONS OF ANY KIND, either express
 * or implied. See the License for the specific language governing permissions and limitations under
 * the License.
 */

package tachyon;

import java.io.IOException;
import java.util.ArrayList;
import java.util.HashMap;
import java.util.List;
import java.util.Map;
import java.util.Map.Entry;

import org.slf4j.Logger;
import org.slf4j.LoggerFactory;

<<<<<<< HEAD
import com.google.common.base.Throwables;

import tachyon.conf.TachyonConf;
=======
import tachyon.conf.CommonConf;
>>>>>>> 0462fb35
import tachyon.util.CommonUtils;

/**
 * <code>Users</code> represents and manages all users contacting to a worker.
 */
public class Users {
  public static final int DATASERVER_USER_ID = -1;
  public static final int CHECKPOINT_USER_ID = -2;
  public static final int MIGRATE_DATA_USER_ID = -3;

  private static final Logger LOG = LoggerFactory.getLogger(Constants.LOGGER_TYPE);

  /** User's temporary data folder in the under filesystem **/
  private final String mUserUnderFSFolder;
  /** Map from UserId to {@link tachyon.UserInfo} object **/
  private final Map<Long, UserInfo> mUsers;

<<<<<<< HEAD
  private final TachyonConf mTachyonConf;

  public Users(final String userfolder, final String userUfsFolder, TachyonConf tachyonConf) {
    mUserFolder = userfolder;
=======
  public Users(final String userUfsFolder) {

>>>>>>> 0462fb35
    mUserUnderFSFolder = userUfsFolder;
    mUsers = new HashMap<Long, UserInfo>();
    mTachyonConf = tachyonConf;
  }

  /**
   * Check the status of the users pool.
   *
   * @return the list of timeout users.
   */
  public List<Long> checkStatus() {
    LOG.debug("Worker is checking all users' status.");
    List<Long> ret = new ArrayList<Long>();
    synchronized (mUsers) {
      for (Entry<Long, UserInfo> entry : mUsers.entrySet()) {
        if (entry.getValue().timeout()) {
          ret.add(entry.getKey());
        }
      }
    }
    return ret;
  }

  /**
   * Returns the user's temporary data folder in the under filesystem.
   *
   * @param userId The queried user.
   * @return String contains the user's temporary data folder in the under filesystem.
   */
  public String getUserUfsTempFolder(long userId) {
    return CommonUtils.concat(mUserUnderFSFolder, userId);
  }

  /**
   * Remove <code> userId </code> from user pool.
   *
   * @param userId The user to be removed.
   */
  public synchronized void removeUser(long userId) {
    StringBuilder sb = new StringBuilder("Trying to cleanup user " + userId + " : ");
    UserInfo tUser = null;
    synchronized (mUsers) {
      tUser = mUsers.get(userId);
      mUsers.remove(userId);
    }

    if (tUser == null) {
      sb.append(" The user does not exist in the worker's current user pool.");
    } else {
      String folder = getUserUfsTempFolder(userId);
      sb.append(" Remove users underfs folder ").append(folder);
      try {
        String ufsAddress = mTachyonConf.get(Constants.UNDERFS_ADDRESS, "/underfs");
        UnderFileSystem.get(ufsAddress, mTachyonConf).delete(folder, true);
      } catch (IOException e) {
        LOG.warn(e.getMessage(), e);
      }
    }

    LOG.info(sb.toString());
  }

  /**
   * Updates user's heartbeat.
   *
   * @param userId the id of the user
   */
  public void userHeartbeat(long userId) {
    synchronized (mUsers) {
      if (mUsers.containsKey(userId)) {
        mUsers.get(userId).heartbeat();
      } else {
        int userTimeoutMs = mTachyonConf.getInt(Constants.WORKER_USER_TIMEOUT_MS,
            10 * Constants.SECOND_MS);
        mUsers.put(userId, new UserInfo(userId, userTimeoutMs));
      }
    }
  }
}<|MERGE_RESOLUTION|>--- conflicted
+++ resolved
@@ -25,13 +25,7 @@
 import org.slf4j.Logger;
 import org.slf4j.LoggerFactory;
 
-<<<<<<< HEAD
-import com.google.common.base.Throwables;
-
 import tachyon.conf.TachyonConf;
-=======
-import tachyon.conf.CommonConf;
->>>>>>> 0462fb35
 import tachyon.util.CommonUtils;
 
 /**
@@ -48,16 +42,9 @@
   private final String mUserUnderFSFolder;
   /** Map from UserId to {@link tachyon.UserInfo} object **/
   private final Map<Long, UserInfo> mUsers;
-
-<<<<<<< HEAD
   private final TachyonConf mTachyonConf;
 
-  public Users(final String userfolder, final String userUfsFolder, TachyonConf tachyonConf) {
-    mUserFolder = userfolder;
-=======
-  public Users(final String userUfsFolder) {
-
->>>>>>> 0462fb35
+  public Users( String userUfsFolder, TachyonConf tachyonConf) {
     mUserUnderFSFolder = userUfsFolder;
     mUsers = new HashMap<Long, UserInfo>();
     mTachyonConf = tachyonConf;
