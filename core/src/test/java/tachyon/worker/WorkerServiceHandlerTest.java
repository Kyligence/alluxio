--- conflicted
+++ resolved
@@ -45,11 +45,6 @@
 public class WorkerServiceHandlerTest {
   private static final long WORKER_CAPACITY_BYTES = 10000;
   private static final int USER_QUOTA_UNIT_BYTES = 100;
-<<<<<<< HEAD
-=======
-  private static final int SLEEP_MS = 
-      WorkerConf.get().TO_MASTER_HEARTBEAT_INTERVAL_MS * 2 + 10;
->>>>>>> 2698e0fc
 
   private LocalTachyonCluster mLocalTachyonCluster = null;
   private MasterInfo mMasterInfo = null;
@@ -85,11 +80,10 @@
     createBlockFile(filename, (int)(WORKER_CAPACITY_BYTES / 10L - 10L));
     mWorkerServiceHandler.cancelBlock(userId, blockId);
     Assert.assertFalse(new File(filename).exists());
-<<<<<<< HEAD
-    CommonUtils.sleepMs(null, TestUtils.getToMasterHeartBeatIntervalMs(mWorkerTachyonConf));
-=======
-    CommonUtils.sleepMs(null, SLEEP_MS);
->>>>>>> 2698e0fc
+
+    CommonUtils.sleepMs(null,
+        TestUtils.getToMasterHeartBeatIntervalMs(mWorkerTachyonConf) * 2 + 10);
+
     Assert.assertEquals(0, mMasterInfo.getUsedBytes());
   }
 
@@ -143,12 +137,10 @@
     int fileId3 =
         TestUtils.createByteFile(mTfs, "/file3", WriteType.MUST_CACHE,
             (int) WORKER_CAPACITY_BYTES / 2);
-<<<<<<< HEAD
+
     CommonUtils.sleepMs(null,
-        TestUtils.getToMasterHeartBeatIntervalMs(mLocalTachyonCluster.getWorkerTachyonConf()));
-=======
-    CommonUtils.sleepMs(null, SLEEP_MS);
->>>>>>> 2698e0fc
+        TestUtils.getToMasterHeartBeatIntervalMs(mWorkerTachyonConf) * 2 + 10);
+
     fileInfo1 = mMasterInfo.getClientFileInfo(new TachyonURI("/file1"));
     fileInfo2 = mMasterInfo.getClientFileInfo(new TachyonURI("/file2"));
     ClientFileInfo fileInfo3 = mMasterInfo.getClientFileInfo(new TachyonURI("/file3"));
