/*
 * The Alluxio Open Foundation licenses this work under the Apache License, version 2.0
 * (the “License”). You may not use this work except in compliance with the License, which is
 * available at www.apache.org/licenses/LICENSE-2.0
 *
 * This software is distributed on an "AS IS" basis, WITHOUT WARRANTIES OR CONDITIONS OF ANY KIND,
 * either express or implied, as more fully set forth in the License.
 *
 * See the NOTICE file distributed with this work for information regarding copyright ownership.
 */

package alluxio.examples;

import alluxio.AlluxioURI;
import alluxio.Constants;
<<<<<<< HEAD
import alluxio.RuntimeConstants;
=======
>>>>>>> 7d7be4bf
import alluxio.client.ClientContext;
import alluxio.client.ReadType;
import alluxio.client.WriteType;
import alluxio.client.file.FileInStream;
import alluxio.client.file.FileOutStream;
import alluxio.client.file.FileSystem;
import alluxio.client.file.options.CreateFileOptions;
import alluxio.client.file.options.OpenFileOptions;
import alluxio.exception.AlluxioException;
import alluxio.util.CommonUtils;
import alluxio.util.FormatUtils;

import org.slf4j.Logger;
import org.slf4j.LoggerFactory;

import java.io.IOException;
import java.nio.ByteBuffer;
import java.nio.ByteOrder;
import java.util.concurrent.Callable;

import javax.annotation.concurrent.ThreadSafe;

/**
 * Example to show the basic operations of Alluxio.
 */
@ThreadSafe
public class BasicOperations implements Callable<Boolean> {
  private static final Logger LOG = LoggerFactory.getLogger(Constants.LOGGER_TYPE);
  private static final int NUMBERS = 20;

  private final AlluxioURI mMasterLocation;
  private final AlluxioURI mFilePath;
  private final OpenFileOptions mReadOptions;
  private final CreateFileOptions mWriteOptions;

  /**
   * @param masterLocation the location of the master
   * @param filePath the path for the files
   * @param readType the {@link ReadType}
   * @param writeType the {@link WriteType}
   */
  public BasicOperations(AlluxioURI masterLocation, AlluxioURI filePath, ReadType readType,
                         WriteType writeType) {
    mMasterLocation = masterLocation;
    mFilePath = filePath;
    mReadOptions = OpenFileOptions.defaults().setReadType(readType);
    mWriteOptions = CreateFileOptions.defaults().setWriteType(writeType);
  }

  @Override
  public Boolean call() throws Exception {
    ClientContext.getConf().set(Constants.MASTER_HOSTNAME, mMasterLocation.getHost());
    ClientContext.getConf().set(Constants.MASTER_RPC_PORT,
        Integer.toString(mMasterLocation.getPort()));
    ClientContext.init();
    FileSystem fs = FileSystem.Factory.get();
    writeFile(fs);
    return readFile(fs);
  }

  private void writeFile(FileSystem fileSystem)
    throws IOException, AlluxioException {
    ByteBuffer buf = ByteBuffer.allocate(NUMBERS * 4);
    buf.order(ByteOrder.nativeOrder());
    for (int k = 0; k < NUMBERS; k++) {
      buf.putInt(k);
    }
    LOG.debug("Writing data...");
    long startTimeMs = CommonUtils.getCurrentMs();
    FileOutStream os = fileSystem.createFile(mFilePath, mWriteOptions);
    os.write(buf.array());
    os.close();

    LOG.info(FormatUtils.formatTimeTakenMs(startTimeMs, "writeFile to file " + mFilePath));
  }

  private boolean readFile(FileSystem fileSystem)
      throws IOException, AlluxioException {
    boolean pass = true;
    LOG.debug("Reading data...");
    final long startTimeMs = CommonUtils.getCurrentMs();
    FileInStream is = fileSystem.openFile(mFilePath, mReadOptions);
    ByteBuffer buf = ByteBuffer.allocate((int) is.remaining());
    is.read(buf.array());
    buf.order(ByteOrder.nativeOrder());
    for (int k = 0; k < NUMBERS; k++) {
      pass = pass && (buf.getInt() == k);
    }
    is.close();

    LOG.info(FormatUtils.formatTimeTakenMs(startTimeMs, "readFile file " + mFilePath));
    return pass;
  }
<<<<<<< HEAD

  /**
   * Runs the example.
   *
   * Usage:
   * {@code java -cp <ALLUXIO-VERSION> BasicOperations
   * <ReadType (CACHE_PROMOTE | CACHE | NO_CACHE)>
   * <WriteType (MUST_CACHE | CACHE_THROUGH | THROUGH | ASYNC_THROUGH)>}
   *
   * @param args the arguments for this example
   */
  public static void main(String[] args) {
    if (args.length != 4) {
      System.out.println("java -cp " + RuntimeConstants.ALLUXIO_JAR + " " + BasicOperations.class.getName()
          + " <ReadType (CACHE_PROMOTE | CACHE | NO_CACHE)> <WriteType (MUST_CACHE | CACHE_THROUGH"
          + " | THROUGH | ASYNC_THROUGH)>");
      System.exit(-1);
    }

    Utils.runExample(new BasicOperations(new AlluxioURI(args[0]), new AlluxioURI(args[1]),
        ReadType.valueOf(args[2]), WriteType.valueOf(args[3])));
  }
=======
>>>>>>> 7d7be4bf
}<|MERGE_RESOLUTION|>--- conflicted
+++ resolved
@@ -13,10 +13,6 @@
 
 import alluxio.AlluxioURI;
 import alluxio.Constants;
-<<<<<<< HEAD
-import alluxio.RuntimeConstants;
-=======
->>>>>>> 7d7be4bf
 import alluxio.client.ClientContext;
 import alluxio.client.ReadType;
 import alluxio.client.WriteType;
@@ -110,29 +106,4 @@
     LOG.info(FormatUtils.formatTimeTakenMs(startTimeMs, "readFile file " + mFilePath));
     return pass;
   }
-<<<<<<< HEAD
-
-  /**
-   * Runs the example.
-   *
-   * Usage:
-   * {@code java -cp <ALLUXIO-VERSION> BasicOperations
-   * <ReadType (CACHE_PROMOTE | CACHE | NO_CACHE)>
-   * <WriteType (MUST_CACHE | CACHE_THROUGH | THROUGH | ASYNC_THROUGH)>}
-   *
-   * @param args the arguments for this example
-   */
-  public static void main(String[] args) {
-    if (args.length != 4) {
-      System.out.println("java -cp " + RuntimeConstants.ALLUXIO_JAR + " " + BasicOperations.class.getName()
-          + " <ReadType (CACHE_PROMOTE | CACHE | NO_CACHE)> <WriteType (MUST_CACHE | CACHE_THROUGH"
-          + " | THROUGH | ASYNC_THROUGH)>");
-      System.exit(-1);
-    }
-
-    Utils.runExample(new BasicOperations(new AlluxioURI(args[0]), new AlluxioURI(args[1]),
-        ReadType.valueOf(args[2]), WriteType.valueOf(args[3])));
-  }
-=======
->>>>>>> 7d7be4bf
 }