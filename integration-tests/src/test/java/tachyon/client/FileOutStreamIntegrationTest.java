--- conflicted
+++ resolved
@@ -47,8 +47,8 @@
 import tachyon.worker.WorkerContext;
 
 /**
- * Integration tests for <code>tachyon.client.FileOutStream</code>.
- * TODO(binfan): Run tests with local writes enabled and disabled.
+ * Integration tests for <code>tachyon.client.FileOutStream</code>. TODO(binfan): Run tests with
+ * local writes enabled and disabled.
  */
 public final class FileOutStreamIntegrationTest {
   private static final int MIN_LEN = 0;
@@ -81,38 +81,19 @@
     sLocalTachyonCluster.start();
     mTfs = sLocalTachyonCluster.getClient();
     mMasterTachyonConf = sLocalTachyonCluster.getMasterTachyonConf();
-    sWriteBoth =
-<<<<<<< HEAD
-        new ClientOptions.Builder(mMasterTachyonConf).setStorageTypes(TachyonStorageType.STORE,
-            UnderStorageType.SYNC_PERSIST).setBlockSize(BLOCK_SIZE_BYTES).build();
-=======
-        new OutStreamOptions.Builder(mMasterTachyonConf)
-            .setTachyonStorageType(TachyonStorageType.STORE)
-            .setUnderStorageType(UnderStorageType.PERSIST).setBlockSize(BLOCK_SIZE_BYTES).build();
->>>>>>> c31c9ed0
-    sWriteTachyon =
-        new OutStreamOptions.Builder(mMasterTachyonConf)
-            .setTachyonStorageType(TachyonStorageType.STORE)
-            .setUnderStorageType(UnderStorageType.NO_PERSIST).setBlockSize(BLOCK_SIZE_BYTES)
-            .build();
-    sWriteUnderStore =
-<<<<<<< HEAD
-        new ClientOptions.Builder(mMasterTachyonConf).setStorageTypes(TachyonStorageType
-            .NO_STORE, UnderStorageType.SYNC_PERSIST).setBlockSize(BLOCK_SIZE_BYTES).build();
-    sWriteLocal =
-        new ClientOptions.Builder(mMasterTachyonConf).setStorageTypes(TachyonStorageType.STORE,
-            UnderStorageType.SYNC_PERSIST).setBlockSize(BLOCK_SIZE_BYTES)
-            .setLocation(NetworkAddressUtils.getLocalHostName(ClientContext.getConf())).build();
-=======
-        new OutStreamOptions.Builder(mMasterTachyonConf)
-            .setTachyonStorageType(TachyonStorageType.NO_STORE)
-            .setUnderStorageType(UnderStorageType.PERSIST).setBlockSize(BLOCK_SIZE_BYTES).build();
-    sWriteLocal =
-        new OutStreamOptions.Builder(mMasterTachyonConf)
-            .setTachyonStorageType(TachyonStorageType.STORE)
-            .setUnderStorageType(UnderStorageType.PERSIST).setBlockSize(BLOCK_SIZE_BYTES)
-            .setHostname(NetworkAddressUtils.getLocalHostName(ClientContext.getConf())).build();
->>>>>>> c31c9ed0
+    sWriteBoth = new OutStreamOptions.Builder(mMasterTachyonConf)
+        .setTachyonStorageType(TachyonStorageType.STORE)
+        .setUnderStorageType(UnderStorageType.SYNC_PERSIST).setBlockSize(BLOCK_SIZE_BYTES).build();
+    sWriteTachyon = new OutStreamOptions.Builder(mMasterTachyonConf)
+        .setTachyonStorageType(TachyonStorageType.STORE)
+        .setUnderStorageType(UnderStorageType.NO_PERSIST).setBlockSize(BLOCK_SIZE_BYTES).build();
+    sWriteUnderStore = new OutStreamOptions.Builder(mMasterTachyonConf)
+        .setTachyonStorageType(TachyonStorageType.NO_STORE)
+        .setUnderStorageType(UnderStorageType.SYNC_PERSIST).setBlockSize(BLOCK_SIZE_BYTES).build();
+    sWriteLocal = new OutStreamOptions.Builder(mMasterTachyonConf)
+        .setTachyonStorageType(TachyonStorageType.STORE)
+        .setUnderStorageType(UnderStorageType.SYNC_PERSIST).setBlockSize(BLOCK_SIZE_BYTES)
+        .setHostname(NetworkAddressUtils.getLocalHostName(ClientContext.getConf())).build();
   }
 
   @BeforeClass
@@ -136,9 +117,8 @@
       TachyonFile file = mTfs.open(filePath);
       FileInfo info = mTfs.getInfo(file);
       Assert.assertEquals(fileLen, info.getLength());
-      InStreamOptions op2 =
-          new InStreamOptions.Builder(mMasterTachyonConf).setTachyonStorageType(
-              op.getTachyonStorageType()).build();
+      InStreamOptions op2 = new InStreamOptions.Builder(mMasterTachyonConf)
+          .setTachyonStorageType(op.getTachyonStorageType()).build();
       FileInStream is = mTfs.getInStream(file, op2);
       byte[] res = new byte[(int) info.getLength()];
       Assert.assertEquals((int) info.getLength(), is.read(res));
@@ -178,8 +158,8 @@
     }
   }
 
-  private void writeTest1Util(TachyonURI filePath, int len, OutStreamOptions op) throws IOException,
-      TachyonException {
+  private void writeTest1Util(TachyonURI filePath, int len, OutStreamOptions op)
+      throws IOException, TachyonException {
     FileOutStream os = mTfs.getOutStream(filePath, op);
     for (int k = 0; k < len; k ++) {
       os.write((byte) k);
@@ -201,8 +181,8 @@
     }
   }
 
-  private void writeTest2Util(TachyonURI filePath, int len, OutStreamOptions op) throws IOException,
-      TachyonException {
+  private void writeTest2Util(TachyonURI filePath, int len, OutStreamOptions op)
+      throws IOException, TachyonException {
     FileOutStream os = mTfs.getOutStream(filePath, op);
     os.write(BufferUtils.getIncreasingByteArray(len));
     os.close();
@@ -222,8 +202,8 @@
     }
   }
 
-  private void writeTest3Util(TachyonURI filePath, int len, OutStreamOptions op) throws IOException,
-      TachyonException {
+  private void writeTest3Util(TachyonURI filePath, int len, OutStreamOptions op)
+      throws IOException, TachyonException {
     FileOutStream os = mTfs.getOutStream(filePath, op);
     os.write(BufferUtils.getIncreasingByteArray(0, len / 2), 0, len / 2);
     os.write(BufferUtils.getIncreasingByteArray(len / 2, len / 2), 0, len / 2);
@@ -255,8 +235,8 @@
    * @throws InterruptedException
    */
   @Test
-  public void longWriteChangesSessionId() throws IOException, InterruptedException,
-      TachyonException {
+  public void longWriteChangesSessionId()
+      throws IOException, InterruptedException, TachyonException {
     TachyonURI filePath = new TachyonURI(PathUtils.uniqPath());
     final int length = 2;
     FileOutStream os = mTfs.getOutStream(filePath, sWriteUnderStore);
