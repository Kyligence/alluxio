--- conflicted
+++ resolved
@@ -105,19 +105,6 @@
     fos.write(toWrite);
     fos.close();
     mFsShell.run("copyFromLocal", testFile.getAbsolutePath(), "/testFile");
-<<<<<<< HEAD
-    Assert.assertEquals(getCommandOutput(new String[] {"copyFromLocal", testFile.getAbsolutePath(),
-        "/testFile"}), mOutput.toString());
-    TachyonFile tFile = mTfs.open(new TachyonURI("/testFile"));
-    FileInfo fileInfo = mTfs.getInfo(tFile);
-    Assert.assertNotNull(fileInfo);
-    Assert.assertEquals(SIZE_BYTES, fileInfo.getLength());
-
-    InStreamOptions options =
-        new InStreamOptions.Builder(new TachyonConf()).setTachyonStorageType(
-            TachyonStorageType.NO_STORE).build();
-    FileInStream tfis = mTfs.getInStream(tFile, options);
-=======
     Assert.assertEquals(
         getCommandOutput(new String[] {"copyFromLocal", testFile.getAbsolutePath(), "/testFile"}),
         mOutput.toString());
@@ -128,7 +115,6 @@
 
     FileInStream tfis =
         mTfs.openFile(uri, OpenFileOptions.defaults().setReadType(ReadType.NO_CACHE));
->>>>>>> 292a0fab
     byte[] read = new byte[SIZE_BYTES];
     tfis.read(read);
     Assert.assertTrue(BufferUtils.equalIncreasingByteArray(SIZE_BYTES, read));
@@ -172,19 +158,6 @@
         BufferUtils.getIncreasingByteArray(10, 20));
 
     mFsShell.run("copyFromLocal", testFile.getParent(), "/testDir");
-<<<<<<< HEAD
-    Assert.assertEquals(getCommandOutput(new String[] {"copyFromLocal", testFile.getParent(),
-        "/testDir"}), mOutput.toString());
-    TachyonFile file1 = mTfs.open(new TachyonURI("/testDir/testFile"));
-    TachyonFile file2 = mTfs.open(new TachyonURI("/testDir/testDirInner/testFile2"));
-    FileInfo fileInfo1 = mTfs.getInfo(file1);
-    FileInfo fileInfo2 = mTfs.getInfo(file2);
-    Assert.assertNotNull(fileInfo1);
-    Assert.assertNotNull(fileInfo2);
-    Assert.assertEquals(10, fileInfo1.getLength());
-    Assert.assertEquals(20, fileInfo2.getLength());
-    byte[] read = readContent(file1, 10);
-=======
     Assert.assertEquals(
         getCommandOutput(new String[]{"copyFromLocal", testFile.getParent(), "/testDir"}),
         mOutput.toString());
@@ -197,7 +170,6 @@
     Assert.assertEquals(10, status1.getLength());
     Assert.assertEquals(20, status2.getLength());
     byte[] read = readContent(uri1, 10);
->>>>>>> 292a0fab
     Assert.assertTrue(BufferUtils.equalIncreasingByteArray(10, read));
     read = readContent(uri2, 20);
     Assert.assertTrue(BufferUtils.equalIncreasingByteArray(10, 20, read));
@@ -214,17 +186,10 @@
         getCommandOutput(new String[]{"copyFromLocal", testFile.getPath(), tachyonURI});
     // then
     Assert.assertEquals(cmdOut, mOutput.toString());
-<<<<<<< HEAD
-    TachyonFile file = mTfs.open(new TachyonURI("/destFileURI"));
-    FileInfo fileInfo = mTfs.getInfo(file);
-    Assert.assertEquals(10L, fileInfo.getLength());
-    byte[] read = readContent(file, 10);
-=======
     TachyonURI uri = new TachyonURI("/destFileURI");
     URIStatus status = mTfs.getStatus(uri);
     Assert.assertEquals(10L, status.getLength());
     byte[] read = readContent(uri, 10);
->>>>>>> 292a0fab
     Assert.assertTrue(BufferUtils.equalIncreasingByteArray(10, read));
   }
 
