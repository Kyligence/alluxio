--- conflicted
+++ resolved
@@ -92,12 +92,8 @@
     EXPECTED_LOCAL_RESOURCES.put(
         (String) Whitebox.getInternalState(ApplicationMaster.class, "TACHYON_TARBALL"),
         Records.newRecord(LocalResource.class));
-<<<<<<< HEAD
-    EXPECTED_LOCAL_RESOURCES.put(YarnUtils.TACHYON_SETUP_SCRIPT, Records.newRecord(LocalResource.class));
-=======
-    EXPECTED_LOCAL_RESOURCES.put(Utils.TACHYON_SETUP_SCRIPT,
+    EXPECTED_LOCAL_RESOURCES.put(YarnUtils.TACHYON_SETUP_SCRIPT,
         Records.newRecord(LocalResource.class));
->>>>>>> 7acd8f69
   }
 
   private static final String ENV_CLASSPATH =
@@ -158,15 +154,10 @@
         .when(
             YarnUtils.createLocalResourceOfFile(Mockito.<YarnConfiguration>any(), Mockito.anyString()))
         .thenReturn(Records.newRecord(LocalResource.class));
-<<<<<<< HEAD
-    Mockito.when(YarnUtils.buildCommand(YarnContainerType.TACHYON_MASTER)).thenReturn(EXPECTED_MASTER_COMMAND);
-    Mockito.when(YarnUtils.buildCommand(YarnContainerType.TACHYON_WORKER)).thenReturn(EXPECTED_WORKER_COMMAND);
-=======
-    Mockito.when(Utils.buildCommand(YarnContainerType.TACHYON_MASTER))
+    Mockito.when(YarnUtils.buildCommand(YarnContainerType.TACHYON_MASTER))
         .thenReturn(EXPECTED_MASTER_COMMAND);
-    Mockito.when(Utils.buildCommand(YarnContainerType.TACHYON_WORKER))
+    Mockito.when(YarnUtils.buildCommand(YarnContainerType.TACHYON_WORKER))
         .thenReturn(EXPECTED_WORKER_COMMAND);
->>>>>>> 7acd8f69
 
     mMaster.start();
   }
