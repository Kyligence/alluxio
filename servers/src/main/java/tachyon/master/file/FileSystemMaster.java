--- conflicted
+++ resolved
@@ -34,11 +34,6 @@
 import com.google.common.collect.Sets;
 
 import tachyon.Constants;
-<<<<<<< HEAD
-import tachyon.HeartbeatExecutor;
-import tachyon.HeartbeatThread;
-=======
->>>>>>> 136a5013
 import tachyon.StorageLevelAlias;
 import tachyon.TachyonURI;
 import tachyon.collections.Pair;
@@ -221,13 +216,8 @@
       // write journal entry, if it is not leader, BlockMaster won't have a writable journal.
       // If it is standby, it should be able to load the inode tree from leader's checkpoint.
       TachyonConf conf = MasterContext.getConf();
-<<<<<<< HEAD
       mInodeTree.initializeRoot(createPermissionStatus(false));
-      String defaultUFS = conf.get(Constants.UNDERFS_DATA_FOLDER);
-=======
-      mInodeTree.initializeRoot();
       String defaultUFS = conf.get(Constants.UNDERFS_ADDRESS);
->>>>>>> 136a5013
       try {
         mMountTable.add(new TachyonURI(MountTable.ROOT), new TachyonURI(defaultUFS));
       } catch (InvalidPathException e) {
@@ -504,13 +494,7 @@
       throws InvalidPathException, FileAlreadyExistsException, BlockInfoException, IOException {
     MasterContext.getMasterSource().incCreateFileOps();
     synchronized (mInodeTree) {
-<<<<<<< HEAD
-      InodeTree.CreatePathResult createResult =
-          createInternal(path, blockSizeBytes, recursive, System.currentTimeMillis(),
-              ttl, createPermissionStatus(true));
-=======
       InodeTree.CreatePathResult createResult = createInternal(path, options);
->>>>>>> 136a5013
       List<Inode> created = createResult.getCreated();
 
       writeJournalEntry(mDirectoryIdGenerator.toJournalEntry());
@@ -520,26 +504,16 @@
     }
   }
 
-<<<<<<< HEAD
-  InodeTree.CreatePathResult createInternal(TachyonURI path, long blockSizeBytes,
-      boolean recursive, long opTimeMs, long ttl, PermissionStatus ps)
-          throws InvalidPathException, FileAlreadyExistsException, BlockInfoException {
-=======
   InodeTree.CreatePathResult createInternal(TachyonURI path, CreateOptions options)
       throws InvalidPathException, FileAlreadyExistsException, BlockInfoException, IOException {
->>>>>>> 136a5013
     // This function should only be called from within synchronized (mInodeTree) blocks.
     CreatePathOptions createPathOptions =
         new CreatePathOptions.Builder(MasterContext.getConf())
             .setBlockSizeBytes(options.getBlockSizeBytes()).setDirectory(false)
             .setPersisted(options.isPersisted()).setRecursive(options.isRecursive())
-            .setTTL(options.getTTL()).build();
+            .setTTL(options.getTTL()).setPermissionStatus(createPermissionStatus(true)).build();
     InodeTree.CreatePathResult createResult =
-<<<<<<< HEAD
-        mInodeTree.createPath(path, blockSizeBytes, recursive, false, opTimeMs, ttl, ps);
-=======
         mInodeTree.createPath(path, createPathOptions);
->>>>>>> 136a5013
     // If the create succeeded, the list of created inodes will not be empty.
     List<Inode> created = createResult.getCreated();
     InodeFile inode = (InodeFile) created.get(created.size() - 1);
@@ -943,15 +917,10 @@
     // TODO(gene): metrics
     synchronized (mInodeTree) {
       try {
-<<<<<<< HEAD
-        InodeTree.CreatePathResult createResult =
-            mInodeTree.createPath(path, 0, recursive, true, createPermissionStatus(true));
-=======
         CreatePathOptions createPathOptions =
             new CreatePathOptions.Builder(MasterContext.getConf()).setDirectory(true)
                 .setPersisted(options.isPersisted()).setRecursive(options.isRecursive()).build();
         InodeTree.CreatePathResult createResult = mInodeTree.createPath(path, createPathOptions);
->>>>>>> 136a5013
 
         writeJournalEntry(mDirectoryIdGenerator.toJournalEntry());
         journalCreatePathResult(createResult);
