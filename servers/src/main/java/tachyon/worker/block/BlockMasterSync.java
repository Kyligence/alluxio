--- conflicted
+++ resolved
@@ -57,17 +57,11 @@
 public final class BlockMasterSync implements HeartbeatExecutor {
   private static final Logger LOG = LoggerFactory.getLogger(Constants.LOGGER_TYPE);
   private static final int DEFAULT_BLOCK_REMOVER_POOL_SIZE = 10;
-<<<<<<< HEAD
-
-  /** Block data manager responsible for interacting with Tachyon and UFS storage. */
-  private final BlockDataManager mBlockDataManager;
+
+  /** The block worker responsible for interacting with Tachyon and UFS storage. */
+  private final BlockWorker mBlockWorker;
 
   /** The net address of the worker. */
-=======
-  /** BlockWorker responsible for interacting with Tachyon and UFS storage */
-  private final BlockWorker mBlockWorker;
-  /** The net address of the worker */
->>>>>>> 5ccd2ada
   private final NetAddress mWorkerAddress;
 
   /** Milliseconds between heartbeats before a timeout. */
@@ -214,11 +208,7 @@
    */
   @NotThreadSafe
   private class BlockRemover implements Runnable {
-<<<<<<< HEAD
-    private final BlockDataManager mBlockDataManager;
-=======
     private BlockWorker mBlockWorker;
->>>>>>> 5ccd2ada
     private long mSessionId;
     private long mBlockId;
 
