--- conflicted
+++ resolved
@@ -182,14 +182,14 @@
   }
 
   @Test
-<<<<<<< HEAD
   public void permissionStatusTest() {
     InodeDirectory inode2 = createInodeDirectory();
     Assert.assertEquals("user1", inode2.getUsername());
     Assert.assertEquals("group1", inode2.getGroupname());
     Assert.assertEquals((short)0755, inode2.getPermission());
   }
-=======
+
+  @Test
   public void generateClientFileInfoTest() {
     InodeDirectory inodeDirectory = createInodeDirectory();
     String path = "/test/path";
@@ -211,5 +211,4 @@
         info.getLastModificationTimeMs());
   }
 
->>>>>>> b4c29a74
 }