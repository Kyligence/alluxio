/*
 * Licensed to the University of California, Berkeley under one or more contributor license
 * agreements. See the NOTICE file distributed with this work for additional information regarding
 * copyright ownership. The ASF licenses this file to You under the Apache License, Version 2.0 (the
 * "License"); you may not use this file except in compliance with the License. You may obtain a
 * copy of the License at
 *
 * http://www.apache.org/licenses/LICENSE-2.0
 *
 * Unless required by applicable law or agreed to in writing, software distributed under the License
 * is distributed on an "AS IS" BASIS, WITHOUT WARRANTIES OR CONDITIONS OF ANY KIND, either express
 * or implied. See the License for the specific language governing permissions and limitations under
 * the License.
 */

package tachyon.master.journal;

import java.io.FileInputStream;
import java.io.FileOutputStream;
import java.io.IOException;
import java.io.InputStream;
import java.io.OutputStream;
import java.util.Arrays;
import java.util.List;

import org.junit.After;
import org.junit.Assert;
import org.junit.Before;
import org.junit.Rule;
import org.junit.Test;
import org.junit.rules.TemporaryFolder;

import com.google.common.base.Function;
import com.google.common.collect.ContiguousSet;
import com.google.common.collect.DiscreteDomain;
import com.google.common.collect.ImmutableList;
import com.google.common.collect.Lists;
import com.google.common.collect.Range;
import com.google.protobuf.ByteString;

import tachyon.Constants;
import tachyon.TachyonURI;
<<<<<<< HEAD
import tachyon.proto.journal.Block.BlockContainerIdGeneratorEntry;
import tachyon.proto.journal.Block.BlockInfoEntry;
import tachyon.proto.journal.File.AddMountPointEntry;
import tachyon.proto.journal.File.CompleteFileEntry;
import tachyon.proto.journal.File.DeleteFileEntry;
import tachyon.proto.journal.File.DeleteMountPointEntry;
import tachyon.proto.journal.File.InodeDirectoryEntry;
import tachyon.proto.journal.File.InodeDirectoryIdGeneratorEntry;
import tachyon.proto.journal.File.InodeFileEntry;
import tachyon.proto.journal.File.InodeLastModificationTimeEntry;
import tachyon.proto.journal.File.PersistDirectoryEntry;
import tachyon.proto.journal.File.PersistFileEntry;
import tachyon.proto.journal.File.ReinitializeFileEntry;
import tachyon.proto.journal.File.RenameEntry;
import tachyon.proto.journal.File.SetStateEntry;
import tachyon.proto.journal.Journal.JournalEntry;
import tachyon.proto.journal.Lineage.AsyncCompleteFileEntry;
import tachyon.proto.journal.Lineage.DeleteLineageEntry;
import tachyon.proto.journal.Lineage.LineageEntry;
import tachyon.proto.journal.Lineage.LineageFileState;
import tachyon.proto.journal.Lineage.LineageIdGeneratorEntry;
import tachyon.proto.journal.Lineage.PersistFilesEntry;
import tachyon.proto.journal.Lineage.PersistFilesRequestEntry;
import tachyon.proto.journal.RawTable.RawTableEntry;
import tachyon.proto.journal.RawTable.UpdateMetadataEntry;
=======
import tachyon.client.file.TachyonFile;
import tachyon.job.CommandLineJob;
import tachyon.job.Job;
import tachyon.job.JobConf;
import tachyon.master.block.journal.BlockContainerIdGeneratorEntry;
import tachyon.master.block.journal.BlockInfoEntry;
import tachyon.master.file.journal.AddMountPointEntry;
import tachyon.master.file.journal.CompleteFileEntry;
import tachyon.master.file.journal.DeleteFileEntry;
import tachyon.master.file.journal.DeleteMountPointEntry;
import tachyon.master.file.journal.InodeDirectoryEntry;
import tachyon.master.file.journal.InodeDirectoryIdGeneratorEntry;
import tachyon.master.file.journal.InodeFileEntry;
import tachyon.master.file.journal.InodeLastModificationTimeEntry;
import tachyon.master.file.journal.PersistDirectoryEntry;
import tachyon.master.file.journal.ReinitializeFileEntry;
import tachyon.master.file.journal.RenameEntry;
import tachyon.master.file.journal.SetStateEntry;
import tachyon.master.lineage.journal.AsyncCompleteFileEntry;
import tachyon.master.lineage.journal.DeleteLineageEntry;
import tachyon.master.lineage.journal.LineageEntry;
import tachyon.master.lineage.journal.LineageIdGeneratorEntry;
import tachyon.master.lineage.journal.PersistFilesEntry;
import tachyon.master.lineage.journal.PersistFilesRequestEntry;
import tachyon.master.lineage.meta.LineageFile;
import tachyon.master.rawtable.journal.RawTableEntry;
import tachyon.master.rawtable.journal.UpdateMetadataEntry;
import tachyon.security.authorization.PermissionStatus;
>>>>>>> ebc4ae1a
import tachyon.util.io.BufferUtils;

/**
 * Base class for testing different {@link JournalFormatter}'s serialization/deserialization
 * correctness of each entry type defined in {@link JournalEntry.EntryCase}.
 * <p>
 * To test an implementation of {@link JournalFormatter}, extend this class and override method
 * {@link #getFormatter()}.
 * <p>
 * See example usage in {@link ProtoBufJournalFormatterTest}.
 */
public abstract class JournalFormatterTestBase {
  protected static final long TEST_CONTAINER_ID = 2011L;
  protected static final long TEST_BLOCK_ID = 2015L;
  protected static final long TEST_FILE_ID = 1L;
  protected static final long TEST_LINEAGE_ID = 1L;
  protected static final String TEST_FILE_NAME = "journalFormatter.test";
  protected static final long TEST_LENGTH_BYTES = 256L;
  protected static final long TEST_BLOCK_SIZE_BYTES = 256L;
  protected static final long TEST_TABLE_ID = 2L;
  protected static final long TEST_OP_TIME_MS = 1409349750338L;
  protected static final long TEST_SEQUENCE_NUMBER = 1945L;
  protected static final TachyonURI TEST_TACHYON_PATH = new TachyonURI("/test/path");
  protected static final long TEST_TTL = 624L;
  protected static final TachyonURI TEST_UFS_PATH = new TachyonURI("hdfs://host:port/test/path");
<<<<<<< HEAD
  protected static final String TEST_JOB_COMMAND = "Command";
  protected static final String TEST_JOB_OUTPUT_PATH = "/test/path";
=======
  protected static final Job TEST_JOB = new CommandLineJob("Command", new JobConf("/test/path"));
  protected static final PermissionStatus TEST_PERMISSION_STATUS =
      new PermissionStatus("user1", "group1", (short)0777);
>>>>>>> ebc4ae1a

  protected JournalFormatter mFormatter = getFormatter();
  protected OutputStream mOs;
  protected InputStream mIs;

<<<<<<< HEAD
  // List containing every type of journal entry
  protected static final List<JournalEntry> ENTRIES_LIST;

  static {
    List<JournalEntry> entries = ImmutableList.<JournalEntry>builder()
        .add(
            JournalEntry.newBuilder()
            .setBlockContainerIdGenerator(
                BlockContainerIdGeneratorEntry.newBuilder()
                .setNextContainerId(TEST_CONTAINER_ID))
            .build())
        .add(
            JournalEntry.newBuilder()
            .setBlockInfo(BlockInfoEntry.newBuilder()
                .setBlockId(TEST_BLOCK_ID)
                .setLength(TEST_LENGTH_BYTES))
            .build())
        .add(JournalEntry.newBuilder()
            .setInodeFile(InodeFileEntry.newBuilder()
                .setCreationTimeMs(TEST_OP_TIME_MS)
                .setId(TEST_FILE_ID)
                .setName(TEST_FILE_NAME)
                .setParentId(TEST_FILE_ID)
                .setPersisted(true)
                .setPinned(true)
                .setLastModificationTimeMs(TEST_OP_TIME_MS)
                .setBlockSizeBytes(TEST_BLOCK_SIZE_BYTES)
                .setLength(TEST_LENGTH_BYTES)
                .setCompleted(true)
                .setCacheable(true)
                .addAllBlocks(ContiguousSet.create(
                    Range.closedOpen(TEST_BLOCK_ID, TEST_BLOCK_ID + 10), DiscreteDomain.longs())
                    .asList())
                .setTtl(Constants.NO_TTL))
            .build())
        .add(JournalEntry.newBuilder()
            .setInodeDirectory(InodeDirectoryEntry.newBuilder()
                .setCreationTimeMs(TEST_OP_TIME_MS)
                .setId(TEST_FILE_ID)
                .setName(TEST_FILE_NAME)
                .setParentId(TEST_FILE_ID)
                .setPersisted(true)
                .setPinned(true)
                .setLastModificationTimeMs(TEST_OP_TIME_MS))
            .build())
        .add(JournalEntry.newBuilder()
            .setInodeLastModificationTime(InodeLastModificationTimeEntry.newBuilder()
                .setId(TEST_FILE_ID)
                .setLastModificationTimeMs(TEST_OP_TIME_MS))
            .build())
        .add(JournalEntry.newBuilder()
            .setPersistDirectory(PersistDirectoryEntry.newBuilder()
                .setId(TEST_FILE_ID))
            .build())
        .add(JournalEntry.newBuilder()
            .setPersistFile(PersistFileEntry.newBuilder()
                .setId(TEST_FILE_ID)
                .setLength(TEST_LENGTH_BYTES)
                .setOpTimeMs(TEST_OP_TIME_MS))
            .build())
        .add(
            JournalEntry.newBuilder()
            .setCompleteFile(CompleteFileEntry.newBuilder()
                .addAllBlockIds(Arrays.asList(1L, 2L, 3L))
                .setId(TEST_FILE_ID)
                .setLength(TEST_LENGTH_BYTES)
                .setOpTimeMs(TEST_OP_TIME_MS))
            .build())
        .add(JournalEntry.newBuilder()
            .setDeleteFile(DeleteFileEntry.newBuilder()
                .setId(TEST_FILE_ID)
                .setRecursive(true)
                .setOpTimeMs(TEST_OP_TIME_MS))
            .build())
        .add(JournalEntry.newBuilder()
            .setRename(RenameEntry.newBuilder()
                .setId(TEST_FILE_ID)
                .setDstPath(TEST_FILE_NAME)
                .setOpTimeMs(TEST_OP_TIME_MS))
            .build())
        .add(JournalEntry.newBuilder()
            .setInodeDirectoryIdGenerator(InodeDirectoryIdGeneratorEntry.newBuilder()
                .setContainerId(TEST_CONTAINER_ID)
                .setSequenceNumber(TEST_SEQUENCE_NUMBER))
            .build())
        .add(JournalEntry.newBuilder()
            .setAddMountPoint(AddMountPointEntry.newBuilder()
                .setTachyonPath(TEST_TACHYON_PATH.toString())
                .setUfsPath(TEST_UFS_PATH.toString()))
            .build())
        .add(
            JournalEntry.newBuilder()
            .setDeleteMountPoint(DeleteMountPointEntry.newBuilder()
                .setTachyonPath(TEST_TACHYON_PATH.toString()))
            .build())
        .add(JournalEntry.newBuilder()
            .setRawTable(RawTableEntry.newBuilder()
                .setId(TEST_BLOCK_ID)
                .setColumns(100)
                .setMetadata(ByteString.copyFrom(BufferUtils.getIncreasingByteBuffer(10))))
            .build())
        .add(JournalEntry.newBuilder()
            .setUpdateMetadata(UpdateMetadataEntry.newBuilder()
                .setId(TEST_BLOCK_ID)
                .setMetadata(ByteString.copyFrom(new byte[10])))
            .build())
        .add(JournalEntry.newBuilder()
            .setReinitializeFile(ReinitializeFileEntry.newBuilder()
                .setPath(TEST_FILE_NAME)
                .setBlockSizeBytes(TEST_BLOCK_SIZE_BYTES)
                .setTtl(TEST_TTL))
            .build())
        .add(
            JournalEntry.newBuilder()
            .setAsyncCompleteFile(AsyncCompleteFileEntry.newBuilder()
                .setFileId(TEST_FILE_ID))
            .build())
        .add(
            JournalEntry.newBuilder()
            .setDeleteLineage(DeleteLineageEntry.newBuilder()
                .setLineageId(TEST_LINEAGE_ID)
                .setCascade(false))
            .build())
        .add(JournalEntry.newBuilder()
            .setLineage(LineageEntry.newBuilder()
                .setId(TEST_LINEAGE_ID)
                .addAllInputFiles(Arrays.asList(TEST_FILE_ID))
                .addAllOutputFileIds(Arrays.asList(TEST_FILE_ID))
                .addAllOutputFileStates(Arrays.asList(LineageFileState.CREATED))
                .setJobCommand(TEST_JOB_COMMAND)
                .setJobOutputPath(TEST_JOB_OUTPUT_PATH)
                .setCreationTimeMs(TEST_OP_TIME_MS))
            .build())
        .add(
            JournalEntry.newBuilder()
            .setLineageIdGenerator(LineageIdGeneratorEntry.newBuilder()
                .setSequenceNumber(TEST_SEQUENCE_NUMBER))
            .build())
        .add(
            JournalEntry.newBuilder()
            .setPersistFiles(PersistFilesEntry.newBuilder()
                .addAllFileIds(Arrays.asList(1L, 2L)))
            .build())
        .add(JournalEntry.newBuilder()
            .setPersistFilesRequest(PersistFilesRequestEntry.newBuilder()
                .addAllFileIds(Arrays.asList(1L, 2L)))
            .build())
        .add(
            JournalEntry.newBuilder()
            .setSetState(SetStateEntry.newBuilder()
                .setId(TEST_FILE_ID)
                .setOpTimeMs(TEST_OP_TIME_MS)
                .setPinned(true)
                .setPersisted(true)
                .setTtl(TEST_TTL))
            .build())
        .build();
    // Add the test sequence number to every journal entry
    ENTRIES_LIST = Lists.transform(entries, new Function<JournalEntry, JournalEntry>() {
      @Override
      public JournalEntry apply(JournalEntry entry) {
        return entry.toBuilder().setSequenceNumber(TEST_SEQUENCE_NUMBER).build();
      }
    });
  }
=======
  // map that holds test journal entries
  protected Map<JournalEntryType, JournalEntry> mDataSet =
      ImmutableMap.<JournalEntryType, JournalEntry>builder()
      .put(JournalEntryType.BLOCK_CONTAINER_ID_GENERATOR,
          new BlockContainerIdGeneratorEntry(TEST_CONTAINER_ID))
      .put(JournalEntryType.BLOCK_INFO, new BlockInfoEntry(TEST_BLOCK_ID, TEST_LENGTH_BYTES))
      .put(
          JournalEntryType.INODE_FILE,
          new InodeFileEntry(TEST_OP_TIME_MS, TEST_FILE_ID, TEST_FILE_NAME, TEST_FILE_ID, true,
              true, TEST_OP_TIME_MS, TEST_BLOCK_SIZE_BYTES, TEST_LENGTH_BYTES, true, true,
              ContiguousSet.create(Range.closedOpen(TEST_BLOCK_ID, TEST_BLOCK_ID + 10),
                  DiscreteDomain.longs()).asList(), Constants.NO_TTL,
              TEST_PERMISSION_STATUS.getUserName(),TEST_PERMISSION_STATUS.getGroupName(),
              TEST_PERMISSION_STATUS.getPermission().toShort()))
      .put(
          JournalEntryType.INODE_DIRECTORY,
          new InodeDirectoryEntry(TEST_OP_TIME_MS, TEST_FILE_ID, TEST_FILE_NAME, TEST_FILE_ID,
              true, true, TEST_OP_TIME_MS,
              TEST_PERMISSION_STATUS.getUserName(),TEST_PERMISSION_STATUS.getGroupName(),
              TEST_PERMISSION_STATUS.getPermission().toShort()))
      .put(JournalEntryType.INODE_MTIME,
          new InodeLastModificationTimeEntry(TEST_FILE_ID, TEST_OP_TIME_MS))
      .put(JournalEntryType.INODE_PERSISTED, new PersistDirectoryEntry(TEST_FILE_ID))
      .put(JournalEntryType.COMPLETE_FILE,
          new CompleteFileEntry(Arrays.asList(1L, 2L, 3L), TEST_FILE_ID, TEST_LENGTH_BYTES,
              TEST_OP_TIME_MS))
      .put(JournalEntryType.DELETE_FILE, new DeleteFileEntry(TEST_FILE_ID, true, TEST_OP_TIME_MS))
      .put(JournalEntryType.RENAME, new RenameEntry(TEST_FILE_ID, TEST_FILE_NAME, TEST_OP_TIME_MS))
      .put(JournalEntryType.INODE_DIRECTORY_ID_GENERATOR,
          new InodeDirectoryIdGeneratorEntry(TEST_CONTAINER_ID, TEST_SEQUENCE_NUMBER))
      .put(JournalEntryType.ADD_MOUNTPOINT,
          new AddMountPointEntry(TEST_TACHYON_PATH, TEST_UFS_PATH))
      .put(JournalEntryType.DELETE_MOUNTPOINT, new DeleteMountPointEntry(TEST_TACHYON_PATH))
      .put(JournalEntryType.RAW_TABLE,
          new RawTableEntry(TEST_BLOCK_ID, 100, BufferUtils.getIncreasingByteBuffer(10)))
      .put(JournalEntryType.UPDATE_METADATA,
          new UpdateMetadataEntry(TEST_BLOCK_ID, ByteBuffer.wrap(new byte[10])))
      .put(JournalEntryType.REINITIALIZE_FILE,
          new ReinitializeFileEntry(TEST_FILE_NAME, TEST_BLOCK_SIZE_BYTES, TEST_OP_TIME_MS))
      .put(JournalEntryType.ASYNC_COMPLETE_FILE, new AsyncCompleteFileEntry(TEST_FILE_ID))
      .put(JournalEntryType.DELETE_LINEAGE, new DeleteLineageEntry(TEST_LINEAGE_ID, false))
      .put(JournalEntryType.LINEAGE,
          new LineageEntry(TEST_LINEAGE_ID, Collections.<TachyonFile>emptyList(),
              Collections.<LineageFile>emptyList(), TEST_JOB, TEST_OP_TIME_MS))
      .put(JournalEntryType.LINEAGE_ID_GENERATOR, new LineageIdGeneratorEntry(TEST_LINEAGE_ID))
      .put(JournalEntryType.PERSIST_FILES, new PersistFilesEntry(Arrays.asList(1L, 2L)))
      .put(JournalEntryType.PERSIST_FILES_REQUEST,
          new PersistFilesRequestEntry(Arrays.asList(1L, 2L)))
      .put(JournalEntryType.SET_STATE,
          new SetStateEntry(TEST_FILE_ID, TEST_OP_TIME_MS, true, null, null))
      .build();
>>>>>>> ebc4ae1a

  /**
   * Returns the implementation of {@link JournalFormatter} that wants to be tested.
   */
  protected abstract JournalFormatter getFormatter();

  @Rule
  public TemporaryFolder mTestFolder = new TemporaryFolder();

  @Before
  public void before() throws Exception {
    String path = mTestFolder.newFile().getAbsolutePath();
    mOs = new FileOutputStream(path);
    mIs = new FileInputStream(path);
  }

  @After
  public final void after() throws Exception {
    mOs.close();
    mIs.close();
  }

  protected void write(JournalEntry entry) throws IOException {
    mFormatter.serialize(entry, mOs);
  }

  protected JournalEntry read() throws IOException {
    JournalInputStream jis = mFormatter.deserialize(mIs);
    JournalEntry entry = jis.getNextEntry();
    Assert.assertEquals(TEST_SEQUENCE_NUMBER, jis.getLatestSequenceNumber());
    return entry;
  }

  protected void assertSameEntry(JournalEntry entry1, JournalEntry entry2) {
    Assert.assertEquals(entry1, entry2);
  }

  protected void entryTest(JournalEntry entry) throws IOException {
    write(entry);
    JournalEntry readEntry = read();
    assertSameEntry(entry, readEntry);
  }

  // check if every entry is covered by this test
  @Test
  public void checkEntriesNumberTest() {
    // Subtract one to exclude ENTRY_NOT_SET
    Assert.assertEquals(JournalEntry.EntryCase.values().length - 1, ENTRIES_LIST.size());
  }

  @Test
  public void entriesTest() throws IOException {
    for (JournalEntry entry : ENTRIES_LIST) {
      entryTest(entry);
    }
  }
}<|MERGE_RESOLUTION|>--- conflicted
+++ resolved
@@ -40,7 +40,6 @@
 
 import tachyon.Constants;
 import tachyon.TachyonURI;
-<<<<<<< HEAD
 import tachyon.proto.journal.Block.BlockContainerIdGeneratorEntry;
 import tachyon.proto.journal.Block.BlockInfoEntry;
 import tachyon.proto.journal.File.AddMountPointEntry;
@@ -66,36 +65,7 @@
 import tachyon.proto.journal.Lineage.PersistFilesRequestEntry;
 import tachyon.proto.journal.RawTable.RawTableEntry;
 import tachyon.proto.journal.RawTable.UpdateMetadataEntry;
-=======
-import tachyon.client.file.TachyonFile;
-import tachyon.job.CommandLineJob;
-import tachyon.job.Job;
-import tachyon.job.JobConf;
-import tachyon.master.block.journal.BlockContainerIdGeneratorEntry;
-import tachyon.master.block.journal.BlockInfoEntry;
-import tachyon.master.file.journal.AddMountPointEntry;
-import tachyon.master.file.journal.CompleteFileEntry;
-import tachyon.master.file.journal.DeleteFileEntry;
-import tachyon.master.file.journal.DeleteMountPointEntry;
-import tachyon.master.file.journal.InodeDirectoryEntry;
-import tachyon.master.file.journal.InodeDirectoryIdGeneratorEntry;
-import tachyon.master.file.journal.InodeFileEntry;
-import tachyon.master.file.journal.InodeLastModificationTimeEntry;
-import tachyon.master.file.journal.PersistDirectoryEntry;
-import tachyon.master.file.journal.ReinitializeFileEntry;
-import tachyon.master.file.journal.RenameEntry;
-import tachyon.master.file.journal.SetStateEntry;
-import tachyon.master.lineage.journal.AsyncCompleteFileEntry;
-import tachyon.master.lineage.journal.DeleteLineageEntry;
-import tachyon.master.lineage.journal.LineageEntry;
-import tachyon.master.lineage.journal.LineageIdGeneratorEntry;
-import tachyon.master.lineage.journal.PersistFilesEntry;
-import tachyon.master.lineage.journal.PersistFilesRequestEntry;
-import tachyon.master.lineage.meta.LineageFile;
-import tachyon.master.rawtable.journal.RawTableEntry;
-import tachyon.master.rawtable.journal.UpdateMetadataEntry;
 import tachyon.security.authorization.PermissionStatus;
->>>>>>> ebc4ae1a
 import tachyon.util.io.BufferUtils;
 
 /**
@@ -121,20 +91,15 @@
   protected static final TachyonURI TEST_TACHYON_PATH = new TachyonURI("/test/path");
   protected static final long TEST_TTL = 624L;
   protected static final TachyonURI TEST_UFS_PATH = new TachyonURI("hdfs://host:port/test/path");
-<<<<<<< HEAD
   protected static final String TEST_JOB_COMMAND = "Command";
   protected static final String TEST_JOB_OUTPUT_PATH = "/test/path";
-=======
-  protected static final Job TEST_JOB = new CommandLineJob("Command", new JobConf("/test/path"));
   protected static final PermissionStatus TEST_PERMISSION_STATUS =
       new PermissionStatus("user1", "group1", (short)0777);
->>>>>>> ebc4ae1a
 
   protected JournalFormatter mFormatter = getFormatter();
   protected OutputStream mOs;
   protected InputStream mIs;
 
-<<<<<<< HEAD
   // List containing every type of journal entry
   protected static final List<JournalEntry> ENTRIES_LIST;
 
@@ -168,7 +133,10 @@
                 .addAllBlocks(ContiguousSet.create(
                     Range.closedOpen(TEST_BLOCK_ID, TEST_BLOCK_ID + 10), DiscreteDomain.longs())
                     .asList())
-                .setTtl(Constants.NO_TTL))
+                .setTtl(Constants.NO_TTL)
+                .setUserName(TEST_PERMISSION_STATUS.getUserName())
+                .setGroupName(TEST_PERMISSION_STATUS.getGroupName())
+                .setPermission(TEST_PERMISSION_STATUS.getPermission().toShort()))
             .build())
         .add(JournalEntry.newBuilder()
             .setInodeDirectory(InodeDirectoryEntry.newBuilder()
@@ -178,7 +146,10 @@
                 .setParentId(TEST_FILE_ID)
                 .setPersisted(true)
                 .setPinned(true)
-                .setLastModificationTimeMs(TEST_OP_TIME_MS))
+                .setLastModificationTimeMs(TEST_OP_TIME_MS)
+                .setUserName(TEST_PERMISSION_STATUS.getUserName())
+                .setGroupName(TEST_PERMISSION_STATUS.getGroupName())
+                .setPermission(TEST_PERMISSION_STATUS.getPermission().toShort()))
             .build())
         .add(JournalEntry.newBuilder()
             .setInodeLastModificationTime(InodeLastModificationTimeEntry.newBuilder()
@@ -300,59 +271,6 @@
       }
     });
   }
-=======
-  // map that holds test journal entries
-  protected Map<JournalEntryType, JournalEntry> mDataSet =
-      ImmutableMap.<JournalEntryType, JournalEntry>builder()
-      .put(JournalEntryType.BLOCK_CONTAINER_ID_GENERATOR,
-          new BlockContainerIdGeneratorEntry(TEST_CONTAINER_ID))
-      .put(JournalEntryType.BLOCK_INFO, new BlockInfoEntry(TEST_BLOCK_ID, TEST_LENGTH_BYTES))
-      .put(
-          JournalEntryType.INODE_FILE,
-          new InodeFileEntry(TEST_OP_TIME_MS, TEST_FILE_ID, TEST_FILE_NAME, TEST_FILE_ID, true,
-              true, TEST_OP_TIME_MS, TEST_BLOCK_SIZE_BYTES, TEST_LENGTH_BYTES, true, true,
-              ContiguousSet.create(Range.closedOpen(TEST_BLOCK_ID, TEST_BLOCK_ID + 10),
-                  DiscreteDomain.longs()).asList(), Constants.NO_TTL,
-              TEST_PERMISSION_STATUS.getUserName(),TEST_PERMISSION_STATUS.getGroupName(),
-              TEST_PERMISSION_STATUS.getPermission().toShort()))
-      .put(
-          JournalEntryType.INODE_DIRECTORY,
-          new InodeDirectoryEntry(TEST_OP_TIME_MS, TEST_FILE_ID, TEST_FILE_NAME, TEST_FILE_ID,
-              true, true, TEST_OP_TIME_MS,
-              TEST_PERMISSION_STATUS.getUserName(),TEST_PERMISSION_STATUS.getGroupName(),
-              TEST_PERMISSION_STATUS.getPermission().toShort()))
-      .put(JournalEntryType.INODE_MTIME,
-          new InodeLastModificationTimeEntry(TEST_FILE_ID, TEST_OP_TIME_MS))
-      .put(JournalEntryType.INODE_PERSISTED, new PersistDirectoryEntry(TEST_FILE_ID))
-      .put(JournalEntryType.COMPLETE_FILE,
-          new CompleteFileEntry(Arrays.asList(1L, 2L, 3L), TEST_FILE_ID, TEST_LENGTH_BYTES,
-              TEST_OP_TIME_MS))
-      .put(JournalEntryType.DELETE_FILE, new DeleteFileEntry(TEST_FILE_ID, true, TEST_OP_TIME_MS))
-      .put(JournalEntryType.RENAME, new RenameEntry(TEST_FILE_ID, TEST_FILE_NAME, TEST_OP_TIME_MS))
-      .put(JournalEntryType.INODE_DIRECTORY_ID_GENERATOR,
-          new InodeDirectoryIdGeneratorEntry(TEST_CONTAINER_ID, TEST_SEQUENCE_NUMBER))
-      .put(JournalEntryType.ADD_MOUNTPOINT,
-          new AddMountPointEntry(TEST_TACHYON_PATH, TEST_UFS_PATH))
-      .put(JournalEntryType.DELETE_MOUNTPOINT, new DeleteMountPointEntry(TEST_TACHYON_PATH))
-      .put(JournalEntryType.RAW_TABLE,
-          new RawTableEntry(TEST_BLOCK_ID, 100, BufferUtils.getIncreasingByteBuffer(10)))
-      .put(JournalEntryType.UPDATE_METADATA,
-          new UpdateMetadataEntry(TEST_BLOCK_ID, ByteBuffer.wrap(new byte[10])))
-      .put(JournalEntryType.REINITIALIZE_FILE,
-          new ReinitializeFileEntry(TEST_FILE_NAME, TEST_BLOCK_SIZE_BYTES, TEST_OP_TIME_MS))
-      .put(JournalEntryType.ASYNC_COMPLETE_FILE, new AsyncCompleteFileEntry(TEST_FILE_ID))
-      .put(JournalEntryType.DELETE_LINEAGE, new DeleteLineageEntry(TEST_LINEAGE_ID, false))
-      .put(JournalEntryType.LINEAGE,
-          new LineageEntry(TEST_LINEAGE_ID, Collections.<TachyonFile>emptyList(),
-              Collections.<LineageFile>emptyList(), TEST_JOB, TEST_OP_TIME_MS))
-      .put(JournalEntryType.LINEAGE_ID_GENERATOR, new LineageIdGeneratorEntry(TEST_LINEAGE_ID))
-      .put(JournalEntryType.PERSIST_FILES, new PersistFilesEntry(Arrays.asList(1L, 2L)))
-      .put(JournalEntryType.PERSIST_FILES_REQUEST,
-          new PersistFilesRequestEntry(Arrays.asList(1L, 2L)))
-      .put(JournalEntryType.SET_STATE,
-          new SetStateEntry(TEST_FILE_ID, TEST_OP_TIME_MS, true, null, null))
-      .build();
->>>>>>> ebc4ae1a
 
   /**
    * Returns the implementation of {@link JournalFormatter} that wants to be tested.
