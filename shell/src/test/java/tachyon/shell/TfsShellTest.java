--- conflicted
+++ resolved
@@ -581,12 +581,8 @@
     TachyonFile tFile = mTfs.open(new TachyonURI("/root/testFile1"));
     FileInfo fileInfo = mTfs.getInfo(tFile);
     Assert.assertNotNull(fileInfo);
-<<<<<<< HEAD
-    Assert.assertEquals(getCommandOutput(new String[]{"mkdir", qualifiedPath}), mOutput.toString());
-=======
     Assert.assertEquals(getCommandOutput(new String[]{"mkdir", qualifiedPath}),
         mOutput.toString());
->>>>>>> f05f6f3b
     Assert.assertTrue(fileInfo.isIsFolder());
   }
 
