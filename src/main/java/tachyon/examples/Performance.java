--- conflicted
+++ resolved
@@ -186,8 +186,7 @@
       mTC = TachyonFS.get(MASTER_ADDRESS);
     }
 
-    public void writeParition()
-        throws IOException, SuspectedFileSizeException, InvalidPathException, TException {
+    public void writeParition() throws IOException {
       if (DEBUG_MODE) {
         mBuf.flip();
         CommonUtils.printByteBuffer(LOG, mBuf);
@@ -226,8 +225,7 @@
       mTC = TachyonFS.get(MASTER_ADDRESS);
     }
 
-    public void readPartition()
-        throws IOException, SuspectedFileSizeException, InvalidPathException, TException {
+    public void readPartition() throws IOException {
       TachyonByteBuffer buf;
       if (DEBUG_MODE) {
         LOG.info("Verifying the reading data...");
@@ -432,9 +430,6 @@
         " Took " + takenTimeMs + " ms. Current System Time: " + System.currentTimeMillis());
   }
 
-<<<<<<< HEAD
-  public static void main(String[] args)
-=======
   private static void HdfsTest(boolean write) {
     ByteBuffer[] bufs = new ByteBuffer[THREADS];
 
@@ -471,9 +466,7 @@
         " Took " + takenTimeMs + " ms. Current System Time: " + System.currentTimeMillis());
   }
 
-  public static void main(String[] args) 
->>>>>>> 3a2c8d97
-      throws IOException, InvalidPathException, FileAlreadyExistException {
+  public static void main(String[] args) throws IOException {
     if (args.length != 9) {
       System.out.println("java -cp target/tachyon-" + Version.VERSION +
           "-jar-with-dependencies.jar tachyon.examples.Performance " +
